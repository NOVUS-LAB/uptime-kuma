{
    "name": "uptime-kuma",
    "version": "1.14.0-beta.0",
    "license": "MIT",
    "repository": {
        "type": "git",
        "url": "https://github.com/louislam/uptime-kuma.git"
    },
    "engines": {
        "node": "14.* || >=16.*"
    },
    "scripts": {
        "install-legacy": "npm install --legacy-peer-deps",
        "update-legacy": "npm update --legacy-peer-deps",
        "lint:js": "eslint --ext \".js,.vue\" --ignore-path .gitignore .",
        "lint:style": "stylelint \"**/*.{vue,css,scss}\" --ignore-path .gitignore",
        "lint": "npm run lint:js && npm run lint:style",
        "dev": "vite --host --config ./config/vite.config.js",
        "start": "npm run start-server",
        "start-server": "node server/server.js",
        "start-server-dev": "cross-env NODE_ENV=development node server/server.js",
        "build": "vite build --config ./config/vite.config.js",
        "test": "node test/prepare-test-server.js && node server/server.js --port=3002 --data-dir=./data/test/ --test",
        "test-with-build": "npm run build && npm test",
        "jest": "node test/prepare-jest.js && npm run jest-frontend && npm run jest-backend",
        "jest-frontend": "cross-env TEST_FRONTEND=1 jest --config=./config/jest-frontend.config.js",
        "jest-backend": "cross-env TEST_BACKEND=1 jest --config=./config/jest-backend.config.js",
        "tsc": "tsc",
        "vite-preview-dist": "vite preview --host --config ./config/vite.config.js",
        "build-docker": "npm run build && npm run build-docker-debian && npm run build-docker-alpine",
        "build-docker-alpine-base": "docker buildx build -f docker/alpine-base.dockerfile --platform linux/amd64,linux/arm64,linux/arm/v7 -t louislam/uptime-kuma:base-alpine . --push",
        "build-docker-debian-base": "docker buildx build -f docker/debian-base.dockerfile --platform linux/amd64,linux/arm64,linux/arm/v7 -t louislam/uptime-kuma:base-debian . --push",
        "build-docker-alpine": "node ./extra/env2arg.js docker buildx build -f docker/dockerfile-alpine --platform linux/amd64,linux/arm64,linux/arm/v7 -t louislam/uptime-kuma:alpine -t louislam/uptime-kuma:1-alpine -t louislam/uptime-kuma:$VERSION-alpine --target release . --push",
        "build-docker-debian": "node ./extra/env2arg.js docker buildx build -f docker/dockerfile --platform linux/amd64,linux/arm64,linux/arm/v7 -t louislam/uptime-kuma -t louislam/uptime-kuma:1 -t louislam/uptime-kuma:$VERSION -t louislam/uptime-kuma:debian -t louislam/uptime-kuma:1-debian -t louislam/uptime-kuma:$VERSION-debian --target release . --push",
        "build-docker-nightly": "npm run build && docker buildx build -f docker/dockerfile --platform linux/amd64,linux/arm64,linux/arm/v7 -t louislam/uptime-kuma:nightly --target nightly . --push",
        "build-docker-nightly-alpine": "docker buildx build -f docker/dockerfile-alpine --platform linux/amd64,linux/arm64,linux/arm/v7 -t louislam/uptime-kuma:nightly-alpine --target nightly . --push",
        "build-docker-nightly-amd64": "docker buildx build -f docker/dockerfile --platform linux/amd64 -t louislam/uptime-kuma:nightly-amd64 --target nightly . --push --progress plain",
        "upload-artifacts": "docker buildx build -f docker/dockerfile --platform linux/amd64 -t louislam/uptime-kuma:upload-artifact --build-arg VERSION --build-arg GITHUB_TOKEN --target upload-artifact . --progress plain",
        "setup": "git checkout 1.13.1 && npm ci --production && npm run download-dist",
        "download-dist": "node extra/download-dist.js",
        "mark-as-nightly": "node extra/mark-as-nightly.js",
        "reset-password": "node extra/reset-password.js",
        "remove-2fa": "node extra/remove-2fa.js",
        "compile-install-script": "@powershell -NoProfile -ExecutionPolicy Unrestricted -Command ./extra/compile-install-script.ps1",
        "test-install-script-centos7": "npm run compile-install-script && docker build --progress plain -f test/test_install_script/centos7.dockerfile .",
        "test-install-script-alpine3": "npm run compile-install-script && docker build --progress plain -f test/test_install_script/alpine3.dockerfile .",
        "test-install-script-ubuntu": "npm run compile-install-script && docker build --progress plain -f test/test_install_script/ubuntu.dockerfile .",
        "test-install-script-ubuntu1604": "npm run compile-install-script && docker build --progress plain -f test/test_install_script/ubuntu1604.dockerfile .",
        "test-nodejs16": "docker build --progress plain -f test/ubuntu-nodejs16.dockerfile .",
        "simple-dns-server": "node extra/simple-dns-server.js",
        "update-language-files-with-base-lang": "cd extra/update-language-files && node index.js %npm_config_base_lang% && eslint ../../src/languages/**.js --fix",
        "update-language-files": "cd extra/update-language-files && node index.js && eslint ../../src/languages/**.js --fix",
        "ncu-patch": "npm-check-updates -u -t patch",
        "release-final": "node extra/update-version.js && npm run build-docker && node ./extra/press-any-key.js && npm run upload-artifacts && node ./extra/update-wiki-version.js",
        "release-beta": "node extra/beta/update-version.js && npm run build && node ./extra/env2arg.js docker buildx build -f docker/dockerfile --platform linux/amd64,linux/arm64,linux/arm/v7 -t louislam/uptime-kuma:$VERSION -t louislam/uptime-kuma:beta .  --target release --push && node ./extra/press-any-key.js && npm run upload-artifacts",
        "git-remove-tag": "git tag -d"
    },
    "dependencies": {
        "@fortawesome/fontawesome-svg-core": "~1.2.36",
        "@fortawesome/free-regular-svg-icons": "~5.15.4",
        "@fortawesome/free-solid-svg-icons": "~5.15.4",
        "@fortawesome/vue-fontawesome": "~3.0.0-5",
        "@louislam/sqlite3": "~6.0.1",
        "@popperjs/core": "~2.10.2",
        "args-parser": "~1.3.0",
        "axios": "~0.26.1",
        "bcryptjs": "~2.4.3",
        "bootstrap": "5.1.3",
        "bree": "~7.1.5",
        "chardet": "^1.3.0",
        "chart.js": "~3.6.2",
        "chartjs-adapter-dayjs": "~1.0.0",
        "check-password-strength": "^2.0.5",
        "command-exists": "~1.2.9",
        "compare-versions": "~3.6.0",
        "dayjs": "~1.10.8",
        "express": "~4.17.3",
        "express-basic-auth": "~1.2.1",
        "favico.js": "^0.3.10",
        "form-data": "~4.0.0",
<<<<<<< HEAD
        "http-graceful-shutdown": "~3.1.5",
        "http-proxy-agent": "^5.0.0",
        "https-proxy-agent": "^5.0.0",
=======
        "http-graceful-shutdown": "~3.1.7",
>>>>>>> aef77194
        "iconv-lite": "^0.6.3",
        "jsonwebtoken": "~8.5.1",
        "jwt-decode": "^3.1.2",
        "limiter": "^2.1.0",
        "node-cloudflared-tunnel": "~1.0.9",
        "nodemailer": "~6.6.5",
        "notp": "~2.0.3",
        "password-hash": "~1.2.2",
        "postcss-rtlcss": "~3.4.1",
        "postcss-scss": "~4.0.3",
        "prom-client": "~13.2.0",
        "prometheus-api-metrics": "~3.2.1",
        "qrcode": "~1.5.0",
        "redbean-node": "0.1.3",
        "socket.io": "~4.4.1",
        "socket.io-client": "~4.4.1",
        "socks-proxy-agent": "^6.1.0",
        "tar": "^6.1.11",
        "tcp-ping": "~0.1.1",
        "thirty-two": "~1.0.2",
        "timezones-list": "~3.0.1",
        "v-pagination-3": "~0.1.7",
        "vue": "next",
        "vue-chart-3": "3.0.9",
        "vue-confirm-dialog": "~1.0.2",
        "vue-contenteditable": "~3.0.4",
        "vue-i18n": "~9.1.9",
        "vue-image-crop-upload": "~3.0.3",
        "vue-multiselect": "~3.0.0-alpha.2",
        "vue-qrcode": "~1.0.0",
        "vue-router": "~4.0.14",
        "vue-toastification": "~2.0.0-rc.5",
        "vuedraggable": "~4.1.0"
    },
    "devDependencies": {
        "@actions/github": "~5.0.0",
        "@babel/eslint-parser": "~7.15.8",
        "@babel/preset-env": "^7.15.8",
        "@types/bootstrap": "~5.1.9",
        "@vitejs/plugin-legacy": "~1.6.4",
        "@vitejs/plugin-vue": "~1.9.4",
        "@vue/compiler-sfc": "~3.2.31",
        "babel-plugin-rewire": "~1.2.0",
        "core-js": "~3.18.3",
        "cross-env": "~7.0.3",
        "dns2": "~2.0.1",
        "eslint": "~7.32.0",
        "eslint-plugin-vue": "~7.18.0",
        "jest": "~27.2.5",
        "jest-puppeteer": "~6.0.3",
        "npm-check-updates": "^12.5.4",
        "puppeteer": "~13.1.3",
        "sass": "~1.42.1",
        "stylelint": "~14.2.0",
        "stylelint-config-standard": "~24.0.0",
        "typescript": "~4.4.4",
        "vite": "~2.6.14"
    }
}<|MERGE_RESOLUTION|>--- conflicted
+++ resolved
@@ -78,13 +78,9 @@
         "express-basic-auth": "~1.2.1",
         "favico.js": "^0.3.10",
         "form-data": "~4.0.0",
-<<<<<<< HEAD
-        "http-graceful-shutdown": "~3.1.5",
+        "http-graceful-shutdown": "~3.1.7",
         "http-proxy-agent": "^5.0.0",
         "https-proxy-agent": "^5.0.0",
-=======
-        "http-graceful-shutdown": "~3.1.7",
->>>>>>> aef77194
         "iconv-lite": "^0.6.3",
         "jsonwebtoken": "~8.5.1",
         "jwt-decode": "^3.1.2",
