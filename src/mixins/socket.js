import { io } from "socket.io-client";
import { useToast } from "vue-toastification";
<<<<<<< HEAD
import Favico from "favico.js";
=======
import jwt_decode from "jwt-decode";
>>>>>>> 1fa4a166
const toast = useToast();

let socket;

const noSocketIOPages = [
    "/status-page",
    "/status",
    "/"
];

const favicon = new Favico({
    animation: "none"
});

let downMonitors = [];

export default {

    data() {
        return {
            info: { },
            socket: {
                token: null,
                firstConnect: true,
                connected: false,
                connectCount: 0,
                initedSocketIO: false,
            },
            remember: (localStorage.remember !== "0"),
            allowLoginDialog: false,        // Allowed to show login dialog, but "loggedIn" have to be true too. This exists because prevent the login dialog show 0.1s in first before the socket server auth-ed.
            loggedIn: false,
            monitorList: { },
            heartbeatList: { },
            importantHeartbeatList: { },
            avgPingList: { },
            uptimeList: { },
            tlsInfoList: {},
            notificationList: [],
            connectionErrorMsg: "Cannot connect to the socket server. Reconnecting...",
        };
    },

    created() {
        window.addEventListener("resize", this.onResize);
        this.initSocketIO();
    },

    methods: {

        initSocketIO(bypass = false) {
            // No need to re-init
            if (this.socket.initedSocketIO) {
                return;
            }

            // No need to connect to the socket.io for status page
            if (! bypass && noSocketIOPages.includes(location.pathname)) {
                return;
            }

            this.socket.initedSocketIO = true;

            let protocol = (location.protocol === "https:") ? "wss://" : "ws://";

            let wsHost;
            const env = process.env.NODE_ENV || "production";
            if (env === "development" || localStorage.dev === "dev") {
                wsHost = protocol + location.hostname + ":3001";
            } else {
                wsHost = protocol + location.host;
            }

            socket = io(wsHost, {
                transports: ["websocket"],
            });

            socket.on("info", (info) => {
                this.info = info;
            });

            socket.on("setup", (monitorID, data) => {
                this.$router.push("/setup");
            });

            socket.on("autoLogin", (monitorID, data) => {
                this.loggedIn = true;
                this.storage().token = "autoLogin";
                this.allowLoginDialog = false;
            });

            socket.on("monitorList", (data) => {
                // Add Helper function
                Object.entries(data).forEach(([monitorID, monitor]) => {
                    monitor.getUrl = () => {
                        try {
                            return new URL(monitor.url);
                        } catch (_) {
                            return null;
                        }
                    };
                });
                this.monitorList = data;
            });

            socket.on("notificationList", (data) => {
                this.notificationList = data;
            });

            socket.on("heartbeat", (data) => {
                if (! (data.monitorID in this.heartbeatList)) {
                    this.heartbeatList[data.monitorID] = [];
                }

                this.heartbeatList[data.monitorID].push(data);

                if (this.heartbeatList[data.monitorID].length >= 150) {
                    this.heartbeatList[data.monitorID].shift();
                }

                // Add to important list if it is important
                // Also toast
                if (data.important) {

                    if (data.status === 0) {
                        downMonitors.push(data.monitorID);
                        favicon.badge(downMonitors.length);
                        toast.error(`[${this.monitorList[data.monitorID].name}] [DOWN] ${data.msg}`, {
                            timeout: false,
                        });
                    } else if (data.status === 1) {
                        downMonitors = downMonitors.filter(monitor => monitor !== data.monitorID);
                        favicon.badge(downMonitors.length);
                        toast.success(`[${this.monitorList[data.monitorID].name}] [Up] ${data.msg}`, {
                            timeout: 20000,
                        });
                    } else {
                        toast(`[${this.monitorList[data.monitorID].name}] ${data.msg}`);
                    }

                    if (! (data.monitorID in this.importantHeartbeatList)) {
                        this.importantHeartbeatList[data.monitorID] = [];
                    }

                    this.importantHeartbeatList[data.monitorID].unshift(data);
                }
            });

            socket.on("heartbeatList", (monitorID, data, overwrite = false) => {
                const lastElement = data.at(-1);
                if (lastElement.status === 0) {
                    downMonitors.push(monitorID);
                    favicon.badge(downMonitors.length);
                }
                if (! (monitorID in this.heartbeatList) || overwrite) {
                    this.heartbeatList[monitorID] = data;
                } else {
                    this.heartbeatList[monitorID] = data.concat(this.heartbeatList[monitorID]);
                }
            });

            socket.on("avgPing", (monitorID, data) => {
                this.avgPingList[monitorID] = data;
            });

            socket.on("uptime", (monitorID, type, data) => {
                this.uptimeList[`${monitorID}_${type}`] = data;
            });

            socket.on("certInfo", (monitorID, data) => {
                this.tlsInfoList[monitorID] = JSON.parse(data);
            });

            socket.on("importantHeartbeatList", (monitorID, data, overwrite) => {
                if (! (monitorID in this.importantHeartbeatList) || overwrite) {
                    this.importantHeartbeatList[monitorID] = data;
                } else {
                    this.importantHeartbeatList[monitorID] = data.concat(this.importantHeartbeatList[monitorID]);
                }
            });

            socket.on("connect_error", (err) => {
                console.error(`Failed to connect to the backend. Socket.io connect_error: ${err.message}`);
                this.connectionErrorMsg = `Cannot connect to the socket server. [${err}] Reconnecting...`;
                this.socket.connected = false;
                this.socket.firstConnect = false;
            });

            socket.on("disconnect", () => {
                console.log("disconnect");
                this.connectionErrorMsg = "Lost connection to the socket server. Reconnecting...";
                this.socket.connected = false;
            });

            socket.on("connect", () => {
                console.log("Connected to the socket server");
                this.socket.connectCount++;
                this.socket.connected = true;

                // Reset Heartbeat list if it is re-connect
                if (this.socket.connectCount >= 2) {
                    this.clearData();
                }

                let token = this.storage().token;

                if (token) {
                    if (token !== "autoLogin") {
                        this.loginByToken(token);
                    } else {

                        // Timeout if it is not actually auto login
                        setTimeout(() => {
                            if (! this.loggedIn) {
                                this.allowLoginDialog = true;
                                this.$root.storage().removeItem("token");
                            }
                        }, 5000);

                    }
                } else {
                    this.allowLoginDialog = true;
                }

                this.socket.firstConnect = false;
            });

        },

        storage() {
            return (this.remember) ? localStorage : sessionStorage;
        },

        getJWTPayload() {
            const jwtToken = this.$root.storage().token;

            if (jwtToken && jwtToken !== "autoLogin") {
                return jwt_decode(jwtToken);
            }
            return undefined;
        },

        getSocket() {
            return socket;
        },

        toastRes(res) {
            if (res.ok) {
                toast.success(res.msg);
            } else {
                toast.error(res.msg);
            }
        },

        login(username, password, token, callback) {
            socket.emit("login", {
                username,
                password,
                token,
            }, (res) => {
                if (res.tokenRequired) {
                    callback(res);
                }

                if (res.ok) {
                    this.storage().token = res.token;
                    this.socket.token = res.token;
                    this.loggedIn = true;

                    // Trigger Chrome Save Password
                    history.pushState({}, "");
                }

                callback(res);
            });
        },

        loginByToken(token) {
            socket.emit("loginByToken", token, (res) => {
                this.allowLoginDialog = true;

                if (! res.ok) {
                    this.logout();
                } else {
                    this.loggedIn = true;
                }
            });
        },

        logout() {
            socket.emit("logout", () => { });
            this.storage().removeItem("token");
            this.socket.token = null;
            this.loggedIn = false;
            this.clearData();
        },

        prepare2FA(callback) {
            socket.emit("prepare2FA", callback);
        },

        save2FA(secret, callback) {
            socket.emit("save2FA", callback);
        },

        disable2FA(callback) {
            socket.emit("disable2FA", callback);
        },

        verifyToken(token, callback) {
            socket.emit("verifyToken", token, callback);
        },

        twoFAStatus(callback) {
            socket.emit("twoFAStatus", callback);
        },

        getMonitorList(callback) {
            if (! callback) {
                callback = () => { };
            }
            socket.emit("getMonitorList", callback);
        },

        add(monitor, callback) {
            socket.emit("add", monitor, callback);
        },

        deleteMonitor(monitorID, callback) {
            downMonitors = downMonitors.filter(monitor => monitor !== monitorID);
            favicon.badge(downMonitors.length);
            socket.emit("deleteMonitor", monitorID, callback);
        },

        clearData() {
            console.log("reset heartbeat list");
            downMonitors = [];
            favicon.badge(0);
            this.heartbeatList = {};
            this.importantHeartbeatList = {};
        },

        uploadBackup(uploadedJSON, importHandle, callback) {
            socket.emit("uploadBackup", uploadedJSON, importHandle, callback);
        },

        clearEvents(monitorID, callback) {
            socket.emit("clearEvents", monitorID, callback);
        },

        clearHeartbeats(monitorID, callback) {
            socket.emit("clearHeartbeats", monitorID, callback);
        },

        clearStatistics(callback) {
            socket.emit("clearStatistics", callback);
        },

        getMonitorBeats(monitorID, period, callback) {
            socket.emit("getMonitorBeats", monitorID, period, callback);
        }
    },

    computed: {

        lastHeartbeatList() {
            let result = {};

            for (let monitorID in this.heartbeatList) {
                let index = this.heartbeatList[monitorID].length - 1;
                result[monitorID] = this.heartbeatList[monitorID][index];
            }

            return result;
        },

        statusList() {
            let result = {};

            let unknown = {
                text: this.$t("Unknown"),
                color: "secondary",
            };

            for (let monitorID in this.lastHeartbeatList) {
                let lastHeartBeat = this.lastHeartbeatList[monitorID];

                if (! lastHeartBeat) {
                    result[monitorID] = unknown;
                } else if (lastHeartBeat.status === 1) {
                    result[monitorID] = {
                        text: this.$t("Up"),
                        color: "primary",
                    };
                } else if (lastHeartBeat.status === 0) {
                    result[monitorID] = {
                        text: this.$t("Down"),
                        color: "danger",
                    };
                } else if (lastHeartBeat.status === 2) {
                    result[monitorID] = {
                        text: this.$t("Pending"),
                        color: "warning",
                    };
                } else {
                    result[monitorID] = unknown;
                }
            }

            return result;
        },
    },

    watch: {

        // Reload the SPA if the server version is changed.
        "info.version"(to, from) {
            if (from && from !== to) {
                window.location.reload();
            }
        },

        remember() {
            localStorage.remember = (this.remember) ? "1" : "0";
        },

        // Reconnect the socket io, if status-page to dashboard
        "$route.fullPath"(newValue, oldValue) {
            if (noSocketIOPages.includes(newValue)) {
                return;
            }
            this.initSocketIO();
        },

    },

};<|MERGE_RESOLUTION|>--- conflicted
+++ resolved
@@ -1,10 +1,7 @@
 import { io } from "socket.io-client";
 import { useToast } from "vue-toastification";
-<<<<<<< HEAD
+import jwt_decode from "jwt-decode";
 import Favico from "favico.js";
-=======
-import jwt_decode from "jwt-decode";
->>>>>>> 1fa4a166
 const toast = useToast();
 
 let socket;
