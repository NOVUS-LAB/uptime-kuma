--- conflicted
+++ resolved
@@ -113,14 +113,11 @@
     "Create your admin account": "Erstelle dein Admin Konto",
     "Repeat Password": "Wiederhole das Passwort",
     "Resource Record Type": "Resource Record Type",
-<<<<<<< HEAD
     "Export": "Export",
     "Import": "Import",
-=======
     "Import/Export Backup": "Import/Export Backup",
     Export: "Export",
     Import: "Import",
->>>>>>> 7df9698e
     respTime: "Antw. Zeit (ms)",
     notAvailableShort: "N/A",
     "Default enabled": "Standardmäßig aktiviert",
