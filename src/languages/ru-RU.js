--- conflicted
+++ resolved
@@ -326,12 +326,7 @@
     "Add one": "Добавить новый",
     "Backup": "Резервная копия",
     "Security": "Безопасность",
-<<<<<<< HEAD
     "Current User:": "Текущий пользователь:",
     "About": "О программе",
     "Description:": "Описание:",
-=======
-    "Current User": "Текущий пользователь",
-    "All Systems Operational": "Все системы работают без сбоев",
->>>>>>> b58120d2
 };