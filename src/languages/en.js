--- conflicted
+++ resolved
@@ -675,10 +675,7 @@
     "General Monitor Type": "General Monitor Type",
     "Passive Monitor Type": "Passive Monitor Type",
     "Specific Monitor Type": "Specific Monitor Type",
-<<<<<<< HEAD
     markdownSupported: "Markdown syntax supported",
-=======
     dataRetentionTimeError: "Retention period must be 0 or greater",
     infiniteRetention: "Set to 0 for infinite retention.",
->>>>>>> 5f5c2d7c
 };