export default {
    languageName: "English",
    checkEverySecond: "Check every {0} seconds.",
    retryCheckEverySecond: "Retry every {0} seconds.",
    retriesDescription: "Maximum retries before the service is marked as down and a notification is sent",
    ignoreTLSError: "Ignore TLS/SSL error for HTTPS websites",
    upsideDownModeDescription: "Flip the status upside down. If the service is reachable, it is DOWN.",
    maxRedirectDescription: "Maximum number of redirects to follow. Set to 0 to disable redirects.",
    acceptedStatusCodesDescription: "Select status codes which are considered as a successful response.",
    passwordNotMatchMsg: "The repeat password does not match.",
    notificationDescription: "Please assign a notification to monitor(s) to get it to work.",
    keywordDescription: "Search keyword in plain html or JSON response and it is case-sensitive",
    pauseDashboardHome: "Pause",
    deleteMonitorMsg: "Are you sure want to delete this monitor?",
    deleteNotificationMsg: "Are you sure want to delete this notification for all monitors?",
    resoverserverDescription: "Cloudflare is the default server, you can change the resolver server anytime.",
    rrtypeDescription: "Select the RR-Type you want to monitor",
    pauseMonitorMsg: "Are you sure want to pause?",
    enableDefaultNotificationDescription: "For every new monitor this notification will be enabled by default. You can still disable the notification separately for each monitor.",
    clearEventsMsg: "Are you sure want to delete all events for this monitor?",
    clearHeartbeatsMsg: "Are you sure want to delete all heartbeats for this monitor?",
    confirmClearStatisticsMsg: "Are you sure you want to delete ALL statistics?",
    importHandleDescription: "Choose 'Skip existing' if you want to skip every monitor or notification with the same name. 'Overwrite' will delete every existing monitor and notification.",
    confirmImportMsg: "Are you sure to import the backup? Please make sure you've selected the right import option.",
    twoFAVerifyLabel: "Please type in your token to verify that 2FA is working",
    tokenValidSettingsMsg: "Token is valid! You can now save the 2FA settings.",
    confirmEnableTwoFAMsg: "Are you sure you want to enable 2FA?",
    confirmDisableTwoFAMsg: "Are you sure you want to disable 2FA?",
    Settings: "Settings",
    Dashboard: "Dashboard",
    "New Update": "New Update",
    Language: "Language",
    Appearance: "Appearance",
    Theme: "Theme",
    General: "General",
    "Primary Base URL": "Primary Base URL",
    Version: "Version",
    "Check Update On GitHub": "Check Update On GitHub",
    List: "List",
    Add: "Add",
    "Add New Monitor": "Add New Monitor",
    "Quick Stats": "Quick Stats",
    Up: "Up",
    Down: "Down",
    Pending: "Pending",
    Unknown: "Unknown",
    Pause: "Pause",
    Name: "Name",
    Status: "Status",
    DateTime: "DateTime",
    Message: "Message",
    "No important events": "No important events",
    Resume: "Resume",
    Edit: "Edit",
    Delete: "Delete",
    Current: "Current",
    Uptime: "Uptime",
    "Cert Exp.": "Cert Exp.",
    days: "days",
    day: "day",
    "-day": "-day",
    hour: "hour",
    "-hour": "-hour",
    Response: "Response",
    Ping: "Ping",
    "Monitor Type": "Monitor Type",
    Keyword: "Keyword",
    "Friendly Name": "Friendly Name",
    URL: "URL",
    Hostname: "Hostname",
    Port: "Port",
    "Heartbeat Interval": "Heartbeat Interval",
    Retries: "Retries",
    "Heartbeat Retry Interval": "Heartbeat Retry Interval",
    Advanced: "Advanced",
    "Upside Down Mode": "Upside Down Mode",
    "Max. Redirects": "Max. Redirects",
    "Accepted Status Codes": "Accepted Status Codes",
    "Push URL": "Push URL",
    needPushEvery: "You should call this url every {0} seconds.",
    pushOptionalParams: "Optional parameters: {0}",
    Save: "Save",
    Notifications: "Notifications",
    "Not available, please setup.": "Not available, please setup.",
    "Setup Notification": "Setup Notification",
    Light: "Light",
    Dark: "Dark",
    Auto: "Auto",
    "Theme - Heartbeat Bar": "Theme - Heartbeat Bar",
    Normal: "Normal",
    Bottom: "Bottom",
    None: "None",
    Timezone: "Timezone",
    "Search Engine Visibility": "Search Engine Visibility",
    "Allow indexing": "Allow indexing",
    "Discourage search engines from indexing site": "Discourage search engines from indexing site",
    "Change Password": "Change Password",
    "Current Password": "Current Password",
    "New Password": "New Password",
    "Repeat New Password": "Repeat New Password",
    "Update Password": "Update Password",
    "Disable Auth": "Disable Auth",
    "Enable Auth": "Enable Auth",
    Logout: "Logout",
    Leave: "Leave",
    "I understand, please disable": "I understand, please disable",
    Confirm: "Confirm",
    Yes: "Yes",
    No: "No",
    Username: "Username",
    Password: "Password",
    "Remember me": "Remember me",
    Login: "Login",
    "No Monitors, please": "No Monitors, please",
    "add one": "add one",
    "Notification Type": "Notification Type",
    Email: "Email",
    Test: "Test",
    "Certificate Info": "Certificate Info",
    "Resolver Server": "Resolver Server",
    "Resource Record Type": "Resource Record Type",
    "Last Result": "Last Result",
    "Create your admin account": "Create your admin account",
    "Repeat Password": "Repeat Password",
    "Import Backup": "Import Backup",
    "Export Backup": "Export Backup",
    Export: "Export",
    Import: "Import",
    respTime: "Resp. Time (ms)",
    notAvailableShort: "N/A",
    "Default enabled": "Default enabled",
    "Apply on all existing monitors": "Apply on all existing monitors",
    Create: "Create",
    "Clear Data": "Clear Data",
    Events: "Events",
    Heartbeats: "Heartbeats",
    "Auto Get": "Auto Get",
    backupDescription: "You can backup all monitors and all notifications into a JSON file.",
    backupDescription2: "PS: History and event data is not included.",
    backupDescription3: "Sensitive data such as notification tokens is included in the export file, please keep it carefully.",
    alertNoFile: "Please select a file to import.",
    alertWrongFileType: "Please select a JSON file.",
    "Clear all statistics": "Clear all Statistics",
    "Skip existing": "Skip existing",
    Overwrite: "Overwrite",
    Options: "Options",
    "Keep both": "Keep both",
    "Verify Token": "Verify Token",
    "Setup 2FA": "Setup 2FA",
    "Enable 2FA": "Enable 2FA",
    "Disable 2FA": "Disable 2FA",
    "2FA Settings": "2FA Settings",
    "Two Factor Authentication": "Two Factor Authentication",
    Active: "Active",
    Inactive: "Inactive",
    Token: "Token",
    "Show URI": "Show URI",
    Tags: "Tags",
    "Add New below or Select...": "Add New below or Select...",
    "Tag with this name already exist.": "Tag with this name already exist.",
    "Tag with this value already exist.": "Tag with this value already exist.",
    color: "color",
    "value (optional)": "value (optional)",
    Gray: "Gray",
    Red: "Red",
    Orange: "Orange",
    Green: "Green",
    Blue: "Blue",
    Indigo: "Indigo",
    Purple: "Purple",
    Pink: "Pink",
    "Search...": "Search...",
    "Avg. Ping": "Avg. Ping",
    "Avg. Response": "Avg. Response",
    "Entry Page": "Entry Page",
    statusPageNothing: "Nothing here, please add a group or a monitor.",
    "No Services": "No Services",
    "All Systems Operational": "All Systems Operational",
    "Partially Degraded Service": "Partially Degraded Service",
    "Degraded Service": "Degraded Service",
    "Add Group": "Add Group",
    "Add a monitor": "Add a monitor",
    "Edit Status Page": "Edit Status Page",
    "Go to Dashboard": "Go to Dashboard",
<<<<<<< HEAD
    steamApiKeyDescription: "For monitoring a Steam Gameserver you need a steam Web-API key. You can register your api key here: https://steamcommunity.com/dev",
=======
    "Status Page": "Status Page",
    // Start notification form
    defaultNotificationName: "My {notification} Alert ({number})",
    here: "here",
    "Required": "Required",
    "telegram": "Telegram",
    "Bot Token": "Bot Token",
    wayToGetTelegramToken: "You can get a token from {0}.",
    "Chat ID": "Chat ID",
    supportTelegramChatID: "Support Direct Chat / Group / Channel's Chat ID",
    wayToGetTelegramChatID: "You can get your chat id by sending message to the bot and go to this url to view the chat_id:",
    "YOUR BOT TOKEN HERE": "YOUR BOT TOKEN HERE",
    chatIDNotFound: "Chat ID is not found, please send a message to this bot first",
    "webhook": "Webhook",
    "Post URL": "Post URL",
    "Content Type": "Content Type",
    webhookJsonDesc: "{0} is good for any modern http servers such as express.js",
    webhookFormDataDesc: "{multipart} is good for PHP, you just need to parse the json by {decodeFunction}",
    "smtp": "Email (SMTP)",
    secureOptionNone: "None / STARTTLS (25, 587)",
    secureOptionTLS: "TLS (465)",
    "Ignore TLS Error": "Ignore TLS Error",
    "From Email": "From Email",
    emailCustomSubject: "Custom Subject",
    "To Email": "To Email",
    smtpCC: "CC",
    smtpBCC: "BCC",
    "discord": "Discord",
    "Discord Webhook URL": "Discord Webhook URL",
    wayToGetDiscordURL: "You can get this by going to Server Settings -> Integrations -> Create Webhook",
    "Bot Display Name": "Bot Display Name",
    "Prefix Custom Message": "Prefix Custom Message",
    "Hello @everyone is...": "Hello {'@'}everyone is...",
    "teams": "Microsoft Teams",
    "Webhook URL": "Webhook URL",
    wayToGetTeamsURL: "You can learn how to create a webhook url {0}.",
    "signal": "Signal",
    "Number": "Number",
    "Recipients": "Recipients",
    needSignalAPI: "You need to have a signal client with REST API.",
    wayToCheckSignalURL: "You can check this url to view how to setup one:",
    signalImportant: "IMPORTANT: You cannot mix groups and numbers in recipients!",
    "gotify": "Gotify",
    "Application Token": "Application Token",
    "Server URL": "Server URL",
    "Priority": "Priority",
    "slack": "Slack",
    "Icon Emoji": "Icon Emoji",
    "Channel Name": "Channel Name",
    "Uptime Kuma URL": "Uptime Kuma URL",
    aboutWebhooks: "More info about webhooks on: {0}",
    aboutChannelName: "Enter the channel name on {0} Channel Name field if you want to bypass the webhook channel. Ex: #other-channel",
    aboutKumaURL: "If you leave the Uptime Kuma URL field blank, it will default to the Project Github page.",
    emojiCheatSheet: "Emoji cheat sheet: {0}",
    "rocket.chat": "Rocket.chat",
    pushover: "Pushover",
    pushy: "Pushy",
    octopush: "Octopush",
    promosms: "PromoSMS",
    lunasea: "LunaSea",
    apprise: "Apprise (Support 50+ Notification services)",
    pushbullet: "Pushbullet",
    line: "Line Messenger",
    mattermost: "Mattermost",
    "User Key": "User Key",
    "Device": "Device",
    "Message Title": "Message Title",
    "Notification Sound": "Notification Sound",
    "More info on:": "More info on: {0}",
    pushoverDesc1: "Emergency priority (2) has default 30 second timeout between retries and will expire after 1 hour.",
    pushoverDesc2: "If you want to send notifications to different devices, fill out Device field.",
    "SMS Type": "SMS Type",
    octopushTypePremium: "Premium (Fast - recommended for alerting)",
    octopushTypeLowCost: "Low Cost (Slow, sometimes blocked by operator)",
    checkPrice: "Check {0} prices:",
    octopushLegacyHint: "Do you use the legacy version of Octopush (2011-2020) or the new version?",
    "Check octopush prices": "Check octopush prices {0}.",
    octopushPhoneNumber: "Phone number (intl format, eg : +33612345678) ",
    octopushSMSSender: "SMS Sender Name : 3-11 alphanumeric characters and space (a-zA-Z0-9)",
    "LunaSea Device ID": "LunaSea Device ID",
    "Apprise URL": "Apprise URL",
    "Example:": "Example: {0}",
    "Read more:": "Read more: {0}",
    "Status:": "Status: {0}",
    "Read more": "Read more",
    appriseInstalled: "Apprise is installed.",
    appriseNotInstalled: "Apprise is not installed. {0}",
    "Access Token": "Access Token",
    "Channel access token": "Channel access token",
    "Line Developers Console": "Line Developers Console",
    lineDevConsoleTo: "Line Developers Console - {0}",
    "Basic Settings": "Basic Settings",
    "User ID": "User ID",
    "Messaging API": "Messaging API",
    wayToGetLineChannelToken: "First access the {0}, create a provider and channel (Messaging API), then you can get the channel access token and user id from the above mentioned menu items.",
    "Icon URL": "Icon URL",
    aboutIconURL: "You can provide a link to a picture in \"Icon URL\" to override the default profile picture. Will not be used if Icon Emoji is set.",
    aboutMattermostChannelName: "You can override the default channel that webhook posts to by entering the channel name into \"Channel Name\" field. This needs to be enabled in Mattermost webhook settings. Ex: #other-channel",
    "matrix": "Matrix",
    promosmsTypeEco: "SMS ECO - cheap but slow and often overloaded. Limited only to Polish recipients.",
    promosmsTypeFlash: "SMS FLASH - Message will automatically show on recipient device. Limited only to Polish recipients.",
    promosmsTypeFull: "SMS FULL - Premium tier of SMS, You can use Your Sender Name (You need to register name first). Reliable for alerts.",
    promosmsTypeSpeed: "SMS SPEED - Highest priority in system. Very quick and reliable but costly (about twice of SMS FULL price).",
    promosmsPhoneNumber: "Phone number (for Polish recipient You can skip area codes)",
    promosmsSMSSender: "SMS Sender Name : Pre-registred name or one of defaults: InfoSMS, SMS Info, MaxSMS, INFO, SMS",
    "Feishu WebHookUrl": "Feishu WebHookUrl",
    matrixHomeserverURL: "Homeserver URL (with http(s):// and optionally port)",
    "Internal Room Id": "Internal Room Id",
    matrixDesc1: "You can find the internal room ID by looking in the advanced section of the room settings in your Matrix client. It should look like !QMdRCpUIfLwsfjxye6:home.server.",
    matrixDesc2: "It is highly recommended you create a new user and do not use your own Matrix user's access token as it will allow full access to your account and all the rooms you joined. Instead, create a new user and only invite it to the room that you want to receive the notification in. You can get the access token by running {0}",
    // End notification form
    Method: "Method",
    Body: "Body",
    Headers: "Headers",
    PushUrl: "Push URL",
    HeadersInvalidFormat: "The request headers are not valid JSON: ",
    BodyInvalidFormat: "The request body is not valid JSON: ",
    "Monitor History": "Monitor History:",
    clearDataOlderThan: "Keep monitor history data for {0} days.",
    records: "records",
    "One record": "One record",
    "Showing {from} to {to} of {count} records": "Showing {from} to {to} of {count} records",
>>>>>>> df5efcc7
};<|MERGE_RESOLUTION|>--- conflicted
+++ resolved
@@ -182,9 +182,6 @@
     "Add a monitor": "Add a monitor",
     "Edit Status Page": "Edit Status Page",
     "Go to Dashboard": "Go to Dashboard",
-<<<<<<< HEAD
-    steamApiKeyDescription: "For monitoring a Steam Gameserver you need a steam Web-API key. You can register your api key here: https://steamcommunity.com/dev",
-=======
     "Status Page": "Status Page",
     // Start notification form
     defaultNotificationName: "My {notification} Alert ({number})",
@@ -307,5 +304,5 @@
     records: "records",
     "One record": "One record",
     "Showing {from} to {to} of {count} records": "Showing {from} to {to} of {count} records",
->>>>>>> df5efcc7
+    steamApiKeyDescription: "For monitoring a Steam Gameserver you need a steam Web-API key. You can register your api key here: https://steamcommunity.com/dev",
 };