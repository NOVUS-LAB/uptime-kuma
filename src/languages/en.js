--- conflicted
+++ resolved
@@ -562,9 +562,6 @@
     disableCloudflaredNoAuthMsg: "You are in No Auth mode, password is not require.",
     trustProxyDescription: "Trust 'X-Forwarded-*' headers. If you want to get the correct client IP and your Uptime Kuma is behind such as Nginx or Apache, you should enable this.",
     wayToGetLineNotifyToken: "You can get an access token from {0}",
-<<<<<<< HEAD
-    "Body Encoding": "Body Encoding",
-=======
     Examples: "Examples",
     "Home Assistant URL": "Home Assistant URL",
     "Long-Lived Access Token": "Long-Lived Access Token",
@@ -579,5 +576,5 @@
     "Then choose an action, for example switch the scene to where an RGB light is red.": "Then choose an action, for example switch the scene to where an RGB light is red.",
     "Frontend Version": "Frontend Version",
     "Frontend Version do not match backend version!": "Frontend Version do not match backend version!",
->>>>>>> 5c253546
+    "Body Encoding": "Body Encoding",
 };