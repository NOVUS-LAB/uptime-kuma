<template>
    <div>
<<<<<<< HEAD
        <form class="my-4" @submit.prevent="saveGeneral">
            <!-- Client side Timezone -->
=======
        <form class="my-4" autocomplete="off" @submit.prevent="saveGeneral">
            <!-- Timezone -->
>>>>>>> b60dde0b
            <div class="mb-4">
                <label for="timezone" class="form-label">
                    {{ $t("Display Timezone") }}
                </label>
                <select id="timezone" v-model="$root.userTimezone" class="form-select">
                    <option value="auto">
                        {{ $t("Auto") }}: {{ guessTimezone }}
                    </option>
                    <option
                        v-for="(timezone, index) in timezoneList"
                        :key="index"
                        :value="timezone.value"
                    >
                        {{ timezone.name }}
                    </option>
                </select>
            </div>

            <!-- Server Timezone -->
            <div class="mb-4">
                <label for="timezone" class="form-label">
                    {{ $t("Server Timezone") }}
                </label>
                <select id="timezone" v-model="settings.serverTimezone" class="form-select">
                    <option value="UTC">UTC</option>
                    <option
                        v-for="(timezone, index) in timezoneList"
                        :key="index"
                        :value="timezone.value"
                    >
                        {{ timezone.name }}
                    </option>
                </select>
            </div>

            <!-- Search Engine -->
            <div class="mb-4">
                <label class="form-label">
                    {{ $t("Search Engine Visibility") }}
                </label>

                <div class="form-check">
                    <input
                        id="searchEngineIndexYes"
                        v-model="settings.searchEngineIndex"
                        class="form-check-input"
                        type="radio"
                        name="flexRadioDefault"
                        :value="true"
                        required
                    />
                    <label class="form-check-label" for="searchEngineIndexYes">
                        {{ $t("Allow indexing") }}
                    </label>
                </div>
                <div class="form-check">
                    <input
                        id="searchEngineIndexNo"
                        v-model="settings.searchEngineIndex"
                        class="form-check-input"
                        type="radio"
                        name="flexRadioDefault"
                        :value="false"
                        required
                    />
                    <label class="form-check-label" for="searchEngineIndexNo">
                        {{ $t("Discourage search engines from indexing site") }}
                    </label>
                </div>
            </div>

            <!-- Entry Page -->
            <div class="mb-4">
                <label class="form-label">{{ $t("Entry Page") }}</label>

                <div class="form-check">
                    <input
                        id="entryPageDashboard"
                        v-model="settings.entryPage"
                        class="form-check-input"
                        type="radio"
                        name="entryPage"
                        value="dashboard"
                        required
                    />
                    <label class="form-check-label" for="entryPageDashboard">
                        {{ $t("Dashboard") }}
                    </label>
                </div>

                <div v-for="statusPage in $root.statusPageList" :key="statusPage.id" class="form-check">
                    <input
                        :id="'status-page-' + statusPage.id"
                        v-model="settings.entryPage"
                        class="form-check-input"
                        type="radio"
                        name="entryPage"
                        :value="'statusPage-' + statusPage.slug"
                        required
                    />
                    <label class="form-check-label" :for="'status-page-' + statusPage.id">
                        {{ $t("Status Page") }} - {{ statusPage.title }}
                    </label>
                </div>
            </div>

            <!-- Primary Base URL -->
            <div class="mb-4">
                <label class="form-label" for="primaryBaseURL">
                    {{ $t("Primary Base URL") }}
                </label>

                <div class="input-group mb-3">
                    <input
                        id="primaryBaseURL"
                        v-model="settings.primaryBaseURL"
                        class="form-control"
                        name="primaryBaseURL"
                        placeholder="https://"
                        pattern="https?://.+"
                        autocomplete="new-password"
                    />
                    <button class="btn btn-outline-primary" type="button" @click="autoGetPrimaryBaseURL">
                        {{ $t("Auto Get") }}
                    </button>
                </div>

                <div class="form-text"></div>
            </div>

            <!-- Steam API Key -->
            <div class="mb-4">
                <label class="form-label" for="steamAPIKey">
                    {{ $t("Steam API Key") }}
                </label>
                <HiddenInput
                    id="steamAPIKey"
                    v-model="settings.steamAPIKey"
                    autocomplete="new-password"
                />
                <div class="form-text">
                    {{ $t("steamApiKeyDescription") }}
                    <a href="https://steamcommunity.com/dev" target="_blank">
                        https://steamcommunity.com/dev
                    </a>
                </div>
            </div>

            <!-- Save Button -->
            <div>
                <button class="btn btn-primary" type="submit">
                    {{ $t("Save") }}
                </button>
            </div>
        </form>
    </div>
</template>

<script>
import HiddenInput from "../../components/HiddenInput.vue";
import dayjs from "dayjs";
import { timezoneList } from "../../util-frontend";

export default {
    components: {
        HiddenInput,
    },

    data() {
        return {
            timezoneList: timezoneList(),
        };
    },

    computed: {
        settings() {
            return this.$parent.$parent.$parent.settings;
        },
        saveSettings() {
            return this.$parent.$parent.$parent.saveSettings;
        },
        settingsLoaded() {
            return this.$parent.$parent.$parent.settingsLoaded;
        },
        guessTimezone() {
            return dayjs.tz.guess();
        }
    },

    methods: {
        /** Save the settings */
        saveGeneral() {
            localStorage.timezone = this.$root.userTimezone;
            this.saveSettings();
        },
        /** Get the base URL of the application */
        autoGetPrimaryBaseURL() {
            this.settings.primaryBaseURL = location.protocol + "//" + location.host;
        },
    },
};
</script>
<|MERGE_RESOLUTION|>--- conflicted
+++ resolved
@@ -1,12 +1,7 @@
 <template>
     <div>
-<<<<<<< HEAD
-        <form class="my-4" @submit.prevent="saveGeneral">
+        <form class="my-4" autocomplete="off" @submit.prevent="saveGeneral">
             <!-- Client side Timezone -->
-=======
-        <form class="my-4" autocomplete="off" @submit.prevent="saveGeneral">
-            <!-- Timezone -->
->>>>>>> b60dde0b
             <div class="mb-4">
                 <label for="timezone" class="form-label">
                     {{ $t("Display Timezone") }}
