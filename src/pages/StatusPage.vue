<template>
    <div v-if="loadedTheme" class="container mt-3">
        <!-- Sidebar for edit mode -->
        <div v-if="enableEditMode" class="sidebar">
            <div class="sidebar-body">
                <div class="my-3">
                    <label for="slug" class="form-label">{{ $t("Slug") }}</label>
                    <div class="input-group">
                        <span id="basic-addon3" class="input-group-text">/status/</span>
                        <input id="slug" v-model="config.slug" type="text" class="form-control">
                    </div>
                </div>

                <div class="my-3">
                    <label for="title" class="form-label">{{ $t("Title") }}</label>
                    <input id="title" v-model="config.title" type="text" class="form-control">
                </div>

                <div class="my-3">
                    <label for="description" class="form-label">{{ $t("Description") }}</label>
                    <textarea id="description" v-model="config.description" class="form-control"></textarea>
                </div>

                <div class="my-3 form-check form-switch">
                    <input id="switch-theme" v-model="config.theme" class="form-check-input" type="checkbox" true-value="dark" false-value="light">
                    <label class="form-check-label" for="switch-theme">{{ $t("Switch to Dark Theme") }}</label>
                </div>

                <div class="my-3 form-check form-switch">
                    <input id="showTags" v-model="config.showTags" class="form-check-input" type="checkbox">
                    <label class="form-check-label" for="showTags">{{ $t("Show Tags") }}</label>
                </div>

                <div v-if="false" class="my-3">
                    <label for="password" class="form-label">{{ $t("Password") }} <sup>Coming Soon</sup></label>
                    <input id="password" v-model="config.password" disabled type="password" autocomplete="new-password" class="form-control">
                </div>

                <!-- Domain Name List -->
                <div class="my-3">
                    <label class="form-label">
                        Domain Names
                        <font-awesome-icon icon="plus-circle" class="btn-add-domain action text-primary" @click="addDomainField" />
                    </label>

                    <ul class="list-group domain-name-list">
                        <li v-for="(domain, index) in config.domainNameList" :key="index" class="list-group-item">
                            <input v-model="config.domainNameList[index]" type="text" class="no-bg domain-input" placeholder="example.com" />
                            <font-awesome-icon icon="times" class="action remove ms-2 me-3 text-danger" @click="removeDomain(index)" />
                        </li>
                    </ul>
                </div>

                <div class="danger-zone">
                    <button class="btn btn-danger me-2" @click="deleteDialog">
                        <font-awesome-icon icon="trash" />
                        {{ $t("Delete") }}
                    </button>
                </div>
            </div>

            <!-- Sidebar Footer -->
            <div class="sidebar-footer">
                <button class="btn btn-success me-2" @click="save">
                    <font-awesome-icon icon="save" />
                    {{ $t("Save") }}
                </button>

                <button class="btn btn-danger me-2" @click="discard">
                    <font-awesome-icon icon="undo" />
                    {{ $t("Discard") }}
                </button>

                <button class="btn btn-primary me-2" @click="customizeStatusPage">
                    <font-awesome-icon icon="cog" />
                    {{ $t("Customize") }}
                </button>
            </div>
        </div>

        <!-- Main Status Page -->
        <div :class="{ edit: enableEditMode}" class="main">
            <!-- Logo & Title -->
            <h1 class="mb-4 title-flex">
                <!-- Logo -->
                <span class="logo-wrapper" @click="showImageCropUploadMethod">
                    <img :src="logoURL" alt class="logo me-2" :class="logoClass" @load="statusPageLogoLoaded" />
                    <font-awesome-icon v-if="enableEditMode" class="icon-upload" icon="upload" />
                </span>

                <!-- Uploader -->
                <!--    url="/api/status-page/upload-logo" -->
                <ImageCropUpload v-model="showImageCropUpload"
                                 field="img"
                                 :width="128"
                                 :height="128"
                                 :langType="$i18n.locale"
                                 img-format="png"
                                 :noCircle="true"
                                 :noSquare="false"
                                 @crop-success="cropSuccess"
                />

                <!-- Title -->
                <Editable v-model="config.title" tag="span" :contenteditable="editMode" :noNL="true" />
            </h1>

            <!-- Admin functions -->
            <div v-if="hasToken" class="mb-4">
                <div v-if="!enableEditMode">
                    <button class="btn btn-info me-2" @click="edit">
                        <font-awesome-icon icon="edit" />
                        {{ $t("Edit Status Page") }}
                    </button>

                    <a href="/manage-status-page" class="btn btn-info">
                        <font-awesome-icon icon="tachometer-alt" />
                        {{ $t("Go to Dashboard") }}
                    </a>
                </div>

                <div v-else>
                    <button class="btn btn-primary btn-add-group me-2" @click="createIncident">
                        <font-awesome-icon icon="bullhorn" />
                        {{ $t("Create Incident") }}
                    </button>
                </div>
            </div>

<<<<<<< HEAD
        <!-- Customize -->
        <div v-if="editMode && enableEditCustomizeMode" class="mb-4 p-4 alert shadow-box customize" role="alert">
            <strong v-if="enableEditCustomizeMode">{{ $t("Custom CSS") }}:</strong>
            <Editable v-model="config.customCSS" tag="div" :contenteditable="enableEditCustomizeMode" class="content p-2" />
            <br />
            <strong v-if="enableEditCustomizeMode">{{ $t("Custom Footer") }}:</strong>
            <Editable v-model="config.poweredBy" tag="h4" :contenteditable="enableEditCustomizeMode" :noNL="true" class="alert-heading p-2" />
        </div>

        <!-- Overall Status -->
        <div class="shadow-box list  p-4 overall-status mb-4">
            <div v-if="Object.keys($root.publicMonitorList).length === 0 && loadedData">
                <font-awesome-icon icon="question-circle" class="ok" />
                {{ $t("No Services") }}
            </div>
=======
            <!-- Incident -->
            <div v-if="incident !== null" class="shadow-box alert mb-4 p-4 incident" role="alert" :class="incidentClass">
                <strong v-if="editIncidentMode">{{ $t("Title") }}:</strong>
                <Editable v-model="incident.title" tag="h4" :contenteditable="editIncidentMode" :noNL="true" class="alert-heading" />
>>>>>>> 4053b9db

                <strong v-if="editIncidentMode">{{ $t("Content") }}:</strong>
                <Editable v-model="incident.content" tag="div" :contenteditable="editIncidentMode" class="content" />

                <!-- Incident Date -->
                <div class="date mt-3">
                    {{ $t("Date Created") }}: {{ $root.datetime(incident.createdDate) }} ({{ dateFromNow(incident.createdDate) }})<br />
                    <span v-if="incident.lastUpdatedDate">
                        {{ $t("Last Updated") }}: {{ $root.datetime(incident.lastUpdatedDate) }} ({{ dateFromNow(incident.lastUpdatedDate) }})
                    </span>
                </div>

                <div v-if="editMode" class="mt-3">
                    <button v-if="editIncidentMode" class="btn btn-light me-2" @click="postIncident">
                        <font-awesome-icon icon="bullhorn" />
                        {{ $t("Post") }}
                    </button>

                    <button v-if="!editIncidentMode && incident.id" class="btn btn-light me-2" @click="editIncident">
                        <font-awesome-icon icon="edit" />
                        {{ $t("Edit") }}
                    </button>

                    <button v-if="editIncidentMode" class="btn btn-light me-2" @click="cancelIncident">
                        <font-awesome-icon icon="times" />
                        {{ $t("Cancel") }}
                    </button>

                    <div v-if="editIncidentMode" class="dropdown d-inline-block me-2">
                        <button id="dropdownMenuButton1" class="btn btn-secondary dropdown-toggle" type="button" data-bs-toggle="dropdown" aria-expanded="false">
                            {{ $t("Style") }}: {{ $t(incident.style) }}
                        </button>
                        <ul class="dropdown-menu" aria-labelledby="dropdownMenuButton1">
                            <li><a class="dropdown-item" href="#" @click="incident.style = 'info'">{{ $t("info") }}</a></li>
                            <li><a class="dropdown-item" href="#" @click="incident.style = 'warning'">{{ $t("warning") }}</a></li>
                            <li><a class="dropdown-item" href="#" @click="incident.style = 'danger'">{{ $t("danger") }}</a></li>
                            <li><a class="dropdown-item" href="#" @click="incident.style = 'primary'">{{ $t("primary") }}</a></li>
                            <li><a class="dropdown-item" href="#" @click="incident.style = 'light'">{{ $t("light") }}</a></li>
                            <li><a class="dropdown-item" href="#" @click="incident.style = 'dark'">{{ $t("dark") }}</a></li>
                        </ul>
                    </div>

                    <button v-if="!editIncidentMode && incident.id" class="btn btn-light me-2" @click="unpinIncident">
                        <font-awesome-icon icon="unlink" />
                        {{ $t("Unpin") }}
                    </button>
                </div>
            </div>

            <!-- Overall Status -->
            <div class="shadow-box list  p-4 overall-status mb-4">
                <div v-if="Object.keys($root.publicMonitorList).length === 0 && loadedData">
                    <font-awesome-icon icon="question-circle" class="ok" />
                    {{ $t("No Services") }}
                </div>

                <template v-else>
                    <div v-if="allUp">
                        <font-awesome-icon icon="check-circle" class="ok" />
                        {{ $t("All Systems Operational") }}
                    </div>

                    <div v-else-if="partialDown">
                        <font-awesome-icon icon="exclamation-circle" class="warning" />
                        {{ $t("Partially Degraded Service") }}
                    </div>

                    <div v-else-if="allDown">
                        <font-awesome-icon icon="times-circle" class="danger" />
                        {{ $t("Degraded Service") }}
                    </div>

                    <div v-else>
                        <font-awesome-icon icon="question-circle" style="color: #efefef;" />
                    </div>
                </template>
            </div>

            <!-- Description -->
            <strong v-if="editMode">{{ $t("Description") }}:</strong>
            <Editable v-model="config.description" :contenteditable="editMode" tag="div" class="mb-4 description" />

            <div v-if="editMode" class="mb-4">
                <div>
                    <button class="btn btn-primary btn-add-group me-2" @click="addGroup">
                        <font-awesome-icon icon="plus" />
                        {{ $t("Add Group") }}
                    </button>
                </div>

                <div class="mt-3">
                    <div v-if="allMonitorList.length > 0 && loadedData">
                        <label>{{ $t("Add a monitor") }}:</label>
                        <select v-model="selectedMonitor" class="form-control">
                            <option v-for="monitor in allMonitorList" :key="monitor.id" :value="monitor">{{ monitor.name }}</option>
                        </select>
                    </div>
                    <div v-else class="text-center">
                        {{ $t("No monitors available.") }}  <router-link to="/add">{{ $t("Add one") }}</router-link>
                    </div>
                </div>
            </div>

            <div class="mb-4">
                <div v-if="$root.publicGroupList.length === 0 && loadedData" class="text-center">
                    <!-- 👀 Nothing here, please add a group or a monitor. -->
                    👀 {{ $t("statusPageNothing") }}
                </div>

                <PublicGroupList :edit-mode="enableEditMode" :show-tags="config.showTags" />
            </div>

            <footer class="mt-5 mb-4">
                {{ $t("Powered by") }} <a target="_blank" href="https://github.com/louislam/uptime-kuma">{{ $t("Uptime Kuma" ) }}</a>
            </footer>
        </div>

<<<<<<< HEAD
        <footer class="mt-5 mb-4">
            <p v-if="config.poweredBy" v-html="config.poweredBy"></p>
            <p v-else>{{ $t("Powered by") }} <a target="_blank" href="https://github.com/louislam/uptime-kuma">{{ $t("Uptime Kuma" ) }}</a></p>
        </footer>
=======
        <Confirm ref="confirmDelete" btn-style="btn-danger" :yes-text="$t('Yes')" :no-text="$t('No')" @yes="deleteStatusPage">
            {{ $t("deleteStatusPageMsg") }}
        </Confirm>
>>>>>>> 4053b9db
    </div>

    <component is="style" v-if="config.customCSS" type="text/css">
        {{ config.customCSS }}
    </component>
</template>

<script>
import axios from "axios";
import PublicGroupList from "../components/PublicGroupList.vue";
import ImageCropUpload from "vue-image-crop-upload";
import { STATUS_PAGE_ALL_DOWN, STATUS_PAGE_ALL_UP, STATUS_PAGE_PARTIAL_DOWN, UP } from "../util.ts";
import { useToast } from "vue-toastification";
import dayjs from "dayjs";
import Favico from "favico.js";
import { getResBaseURL } from "../util-frontend";
import Confirm from "../components/Confirm.vue";

const toast = useToast();

const leavePageMsg = "Do you really want to leave? you have unsaved changes!";

let feedInterval;

const favicon = new Favico({
    animation: "none"
});

export default {

    components: {
        PublicGroupList,
        ImageCropUpload,
        Confirm,
    },

    // Leave Page for vue route change
    beforeRouteLeave(to, from, next) {
        if (this.editMode) {
            const answer = window.confirm(leavePageMsg);
            if (answer) {
                next();
            } else {
                next(false);
            }
        }
        next();
    },

    props: {
        overrideSlug: {
            type: String,
            required: false,
            default: null,
        },
    },

    data() {
        return {
            slug: null,
            enableEditMode: false,
            enableEditIncidentMode: false,
            enableEditCustomizeMode: false,
            hasToken: false,
            config: {},
            selectedMonitor: null,
            incident: null,
            previousIncident: null,
            showImageCropUpload: false,
            imgDataUrl: "/icon.svg",
            loadedTheme: false,
            loadedData: false,
            baseURL: "",
            clickedEditButton: false,
        };
    },
    computed: {

        logoURL() {
            if (this.imgDataUrl.startsWith("data:")) {
                return this.imgDataUrl;
            } else {
                return this.baseURL + this.imgDataUrl;
            }
        },

        /**
         * If the monitor is added to public list, which will not be in this list.
         */
        allMonitorList() {
            let result = [];

            for (let id in this.$root.monitorList) {
                if (this.$root.monitorList[id] && ! (id in this.$root.publicMonitorList)) {
                    let monitor = this.$root.monitorList[id];
                    result.push(monitor);
                }
            }

            return result;
        },

        editMode() {
            return this.enableEditMode && this.$root.socket.connected;
        },

        editIncidentMode() {
            return this.enableEditIncidentMode;
        },

        isPublished() {
<<<<<<< HEAD
            return this.config.statusPagePublished;
        },

        theme() {
            return this.config.statusPageTheme;
        },

        tagsVisible() {
            return this.config.statusPageTags;
=======
            return this.config.published;
>>>>>>> 4053b9db
        },

        logoClass() {
            if (this.editMode) {
                return {
                    "edit-mode": true,
                };
            }
            return {};
        },

        incidentClass() {
            return "bg-" + this.incident.style;
        },

        overallStatus() {

            if (Object.keys(this.$root.publicLastHeartbeatList).length === 0) {
                return -1;
            }

            let status = STATUS_PAGE_ALL_UP;
            let hasUp = false;

            for (let id in this.$root.publicLastHeartbeatList) {
                let beat = this.$root.publicLastHeartbeatList[id];

                if (beat.status === UP) {
                    hasUp = true;
                } else {
                    status = STATUS_PAGE_PARTIAL_DOWN;
                }
            }

            if (! hasUp) {
                status = STATUS_PAGE_ALL_DOWN;
            }

            return status;
        },

        allUp() {
            return this.overallStatus === STATUS_PAGE_ALL_UP;
        },

        partialDown() {
            return this.overallStatus === STATUS_PAGE_PARTIAL_DOWN;
        },

        allDown() {
            return this.overallStatus === STATUS_PAGE_ALL_DOWN;
        },

    },
    watch: {

        /**
         * If connected to the socket and logged in, request private data of this statusPage
         * @param connected
         */
        "$root.loggedIn"(loggedIn) {
            if (loggedIn) {
                this.$root.getSocket().emit("getStatusPage", this.slug, (res) => {
                    if (res.ok) {
                        this.config = res.config;
                    } else {
                        toast.error(res.msg);
                    }
                });
            }
        },

        /**
         * Selected a monitor and add to the list.
         */
        selectedMonitor(monitor) {
            if (monitor) {
                if (this.$root.publicGroupList.length === 0) {
                    this.addGroup();
                }

                const firstGroup = this.$root.publicGroupList[0];

                firstGroup.monitorList.push(monitor);
                this.selectedMonitor = null;
            }
        },

        // Set Theme
        "config.theme"() {
            this.$root.statusPageTheme = this.config.theme;
            this.loadedTheme = true;
        },

        "config.title"(title) {
            document.title = title;
        },

        "$root.monitorList"() {
            let count = Object.keys(this.$root.monitorList).length;

            // Since publicGroupList is getting from public rest api, monitors' tags may not present if showTags = false
            if (count > 0) {
                for (let group of this.$root.publicGroupList) {
                    for (let monitor of group.monitorList) {
                        if (monitor.tags === undefined && this.$root.monitorList[monitor.id]) {
                            monitor.tags = this.$root.monitorList[monitor.id].tags;
                        }
                    }
                }
            }
        }

    },
    async created() {
        this.hasToken = ("token" in this.$root.storage());

        // Browser change page
        // https://stackoverflow.com/questions/7317273/warn-user-before-leaving-web-page-with-unsaved-changes
        window.addEventListener("beforeunload", (e) => {
            if (this.editMode) {
                (e || window.event).returnValue = leavePageMsg;
                return leavePageMsg;
            } else {
                return null;
            }
        });

        // Special handle for dev
        this.baseURL = getResBaseURL();
    },
    async mounted() {
        this.slug = this.overrideSlug || this.$route.params.slug;

        if (!this.slug) {
            this.slug = "default";
        }

        axios.get("/api/status-page/" + this.slug).then((res) => {
            this.config = res.data.config;

            if (!this.config.domainNameList) {
                this.config.domainNameList = [];
            }

            if (this.config.icon) {
                this.imgDataUrl = this.config.icon;
            }

            this.incident = res.data.incident;
            this.$root.publicGroupList = res.data.publicGroupList;
        });

        // 5mins a loop
        this.updateHeartbeatList();
        feedInterval = setInterval(() => {
            this.updateHeartbeatList();
        }, (300 + 10) * 1000);

        // Go to edit page if ?edit present
        // null means ?edit present, but no value
        if (this.$route.query.edit || this.$route.query.edit === null) {
            this.edit();
        }
    },
    methods: {

        updateHeartbeatList() {
            // If editMode, it will use the data from websocket.
            if (! this.editMode) {
                axios.get("/api/status-page/heartbeat/" + this.slug).then((res) => {
                    const { heartbeatList, uptimeList } = res.data;

                    this.$root.heartbeatList = heartbeatList;
                    this.$root.uptimeList = uptimeList;

                    const heartbeatIds = Object.keys(heartbeatList);
                    const downMonitors = heartbeatIds.reduce((downMonitorsAmount, currentId) => {
                        const monitorHeartbeats = heartbeatList[currentId];
                        const lastHeartbeat = monitorHeartbeats.at(-1);

                        if (lastHeartbeat) {
                            return lastHeartbeat.status === 0 ? downMonitorsAmount + 1 : downMonitorsAmount;
                        } else {
                            return downMonitorsAmount;
                        }
                    }, 0);

                    favicon.badge(downMonitors);

                    this.loadedData = true;
                });
            }
        },

        edit() {
            if (this.hasToken) {
                this.$root.initSocketIO(true);
                this.enableEditMode = true;
                this.clickedEditButton = true;
            }
        },

        save() {
            let startTime = new Date();
            this.config.slug = this.config.slug.trim().toLowerCase();

            this.$root.getSocket().emit("saveStatusPage", this.slug, this.config, this.imgDataUrl, this.$root.publicGroupList, (res) => {
                if (res.ok) {
                    this.enableEditMode = false;
                    this.$root.publicGroupList = res.publicGroupList;

                    // Add some delay, so that the side menu animation would be better
                    let endTime = new Date();
                    let time = 100 - (endTime - startTime) / 1000;

                    if (time < 0) {
                        time = 0;
                    }

                    setTimeout(() => {
                        location.href = "/status/" + this.config.slug;
                    }, time);

                } else {
                    toast.error(res.msg);
                }
            });
        },

        deleteDialog() {
            this.$refs.confirmDelete.show();
        },

        deleteStatusPage() {
            this.$root.getSocket().emit("deleteStatusPage", this.slug, (res) => {
                if (res.ok) {
                    this.enableEditMode = false;
                    location.href = "/manage-status-page";
                } else {
                    toast.error(res.msg);
                }
            });
        },

        monitorSelectorLabel(monitor) {
            return `${monitor.name}`;
        },

        addGroup() {
            let groupName = this.$t("Untitled Group");

            if (this.$root.publicGroupList.length === 0) {
                groupName = this.$t("Services");
            }

            this.$root.publicGroupList.unshift({
                name: groupName,
                monitorList: [],
            });
        },

        addDomainField() {
            this.config.domainNameList.push("");
        },

<<<<<<< HEAD
            // On load, the status page will not include tags if it's not enabled for security reasons
            // Which means if we enable tags, it won't show in the UI until saved
            // So we have this to enhance UX and load in the tags from the authenticated source instantly
            this.$root.publicGroupList = this.$root.publicGroupList.map((group) => {
                return {
                    ...group,
                    monitorList: group.monitorList.map((monitor) => {
                        // We only include the tags if visible so we can reuse the logic to hide the tags on disable
                        return {
                            ...monitor,
                            tags: newState ? this.$root.monitorList[monitor.id].tags : []
                        };
                    })
                };
            });
=======
        discard() {
            location.href = "/status/" + this.slug;
>>>>>>> 4053b9db
        },

        /**
         * Crop Success
         */
        cropSuccess(imgDataUrl) {
            this.imgDataUrl = imgDataUrl;
        },

        showImageCropUploadMethod() {
            if (this.editMode) {
                this.showImageCropUpload = true;
            }
        },

        statusPageLogoLoaded(eventPayload) {
            // Remark: may not work in dev, due to cros
            favicon.image(eventPayload.target);
        },

        createIncident() {
            this.enableEditIncidentMode = true;

            if (this.incident) {
                this.previousIncident = this.incident;
            }

            this.incident = {
                title: "",
                content: "",
                style: "primary",
            };
        },

        postIncident() {
            if (this.incident.title == "" || this.incident.content == "") {
                toast.error(this.$t("Please input title and content"));
                return;
            }

            this.$root.getSocket().emit("postIncident", this.slug, this.incident, (res) => {

                if (res.ok) {
                    this.enableEditIncidentMode = false;
                    this.incident = res.incident;
                } else {
                    toast.error(res.msg);
                }

            });

        },

        /**
         * Click Edit Button
         */
        editIncident() {
            this.enableEditIncidentMode = true;
            this.previousIncident = Object.assign({}, this.incident);
        },

        cancelIncident() {
            this.enableEditIncidentMode = false;

            if (this.previousIncident) {
                this.incident = this.previousIncident;
                this.previousIncident = null;
            }
        },

        unpinIncident() {
            this.$root.getSocket().emit("unpinIncident", this.slug, () => {
                this.incident = null;
            });
        },

        dateFromNow(date) {
            return dayjs.utc(date).fromNow();
        },

<<<<<<< HEAD
        /** customize status page */
        customizeStatusPage() {
            if (this.editMode) {
                // toggle modal
                this.enableEditCustomizeMode = !this.enableEditCustomizeMode;
            }
=======
        removeDomain(index) {
            this.config.domainNameList.splice(index, 1);
>>>>>>> 4053b9db
        },

    }
};
</script>

<style lang="scss" scoped>
@import "../assets/vars.scss";

.overall-status {
    font-weight: bold;
    font-size: 25px;

    .ok {
        color: $primary;
    }

    .warning {
        color: $warning;
    }

    .danger {
        color: $danger;
    }
}

h1 {
    font-size: 30px;

    img {
        vertical-align: middle;
        height: 60px;
        width: 60px;
    }
}

.main {
    transition: all ease-in-out 0.1s;

    &.edit {
        margin-left: 300px;
    }
}

.sidebar {
    position: fixed;
    left: 0;
    top: 0;
    width: 300px;
    height: 100vh;

    border-right: 1px solid #ededed;

    .danger-zone {
        border-top: 1px solid #ededed;
        padding-top: 15px;
    }

    .sidebar-body {
        padding: 0 10px 10px 10px;
        overflow-x: hidden;
        overflow-y: auto;
        height: calc(100% - 70px);
    }

    .sidebar-footer {
        border-top: 1px solid #ededed;
        border-right: 1px solid #ededed;
        padding: 10px;
        width: 300px;
        height: 70px;
        position: fixed;
        left: 0;
        bottom: 0;
        background-color: white;
        display: flex;
        align-items: center;
    }
}

footer {
    text-align: center;
    font-size: 14px;
}

.description span {
    min-width: 50px;
}

.title-flex {
    display: flex;
    align-items: center;
    gap: 10px;
}

.logo-wrapper {
    display: inline-block;
    position: relative;

    &:hover {
        .icon-upload {
            transform: scale(1.2);
        }
    }

    .icon-upload {
        transition: all $easing-in 0.2s;
        position: absolute;
        bottom: 6px;
        font-size: 20px;
        left: -14px;
        background-color: white;
        padding: 5px;
        border-radius: 10px;
        cursor: pointer;
        box-shadow: 0 15px 70px rgba(0, 0, 0, 0.9);
    }
}

.logo {
    transition: all $easing-in 0.2s;

    &.edit-mode {
        cursor: pointer;

        &:hover {
            transform: scale(1.2);
        }
    }
}

.incident, .customize {
    .content {
        &[contenteditable=true] {
            min-height: 60px;
        }
    }

    .date {
        font-size: 12px;
    }
}

.mobile {
    h1 {
        font-size: 22px;
    }

    .overall-status {
        font-size: 20px;
    }
}

.dark {
    .sidebar {
        background-color: $dark-header-bg;
        border-right-color: $dark-border-color;

        .danger-zone {
            border-top-color: $dark-border-color;
        }

        .sidebar-footer {
            border-right-color: $dark-border-color;
            border-top-color: $dark-border-color;
            background-color: $dark-header-bg;
        }
    }
}

.domain-name-list {
    li {
        display: flex;
        align-items: center;
        padding: 10px 0 10px 10px;

        .domain-input {
            flex-grow: 1;
            background-color: transparent;
            border: none;
            color: $dark-font-color;
            outline: none;

            &::placeholder {
                color: #1d2634;
            }
        }
    }
}

</style><|MERGE_RESOLUTION|>--- conflicted
+++ resolved
@@ -69,11 +69,6 @@
                 <button class="btn btn-danger me-2" @click="discard">
                     <font-awesome-icon icon="undo" />
                     {{ $t("Discard") }}
-                </button>
-
-                <button class="btn btn-primary me-2" @click="customizeStatusPage">
-                    <font-awesome-icon icon="cog" />
-                    {{ $t("Customize") }}
                 </button>
             </div>
         </div>
@@ -124,31 +119,18 @@
                         <font-awesome-icon icon="bullhorn" />
                         {{ $t("Create Incident") }}
                     </button>
+
+                    <button class="btn btn-primary me-2" @click="customizeStatusPage">
+                        <font-awesome-icon icon="cog" />
+                        {{ $t("Customize") }}
+                    </button>
                 </div>
             </div>
 
-<<<<<<< HEAD
-        <!-- Customize -->
-        <div v-if="editMode && enableEditCustomizeMode" class="mb-4 p-4 alert shadow-box customize" role="alert">
-            <strong v-if="enableEditCustomizeMode">{{ $t("Custom CSS") }}:</strong>
-            <Editable v-model="config.customCSS" tag="div" :contenteditable="enableEditCustomizeMode" class="content p-2" />
-            <br />
-            <strong v-if="enableEditCustomizeMode">{{ $t("Custom Footer") }}:</strong>
-            <Editable v-model="config.poweredBy" tag="h4" :contenteditable="enableEditCustomizeMode" :noNL="true" class="alert-heading p-2" />
-        </div>
-
-        <!-- Overall Status -->
-        <div class="shadow-box list  p-4 overall-status mb-4">
-            <div v-if="Object.keys($root.publicMonitorList).length === 0 && loadedData">
-                <font-awesome-icon icon="question-circle" class="ok" />
-                {{ $t("No Services") }}
-            </div>
-=======
             <!-- Incident -->
             <div v-if="incident !== null" class="shadow-box alert mb-4 p-4 incident" role="alert" :class="incidentClass">
                 <strong v-if="editIncidentMode">{{ $t("Title") }}:</strong>
                 <Editable v-model="incident.title" tag="h4" :contenteditable="editIncidentMode" :noNL="true" class="alert-heading" />
->>>>>>> 4053b9db
 
                 <strong v-if="editIncidentMode">{{ $t("Content") }}:</strong>
                 <Editable v-model="incident.content" tag="div" :contenteditable="editIncidentMode" class="content" />
@@ -198,6 +180,15 @@
                 </div>
             </div>
 
+            <!-- Customize -->
+            <div v-if="editMode && enableEditCustomizeMode" class="mb-4 p-4 alert shadow-box customize" role="alert">
+                <strong v-if="enableEditCustomizeMode">{{ $t("Custom CSS") }}:</strong>
+                <Editable v-model="config.customCSS" tag="div" :contenteditable="enableEditCustomizeMode" class="content p-2" />
+                <br />
+                <strong v-if="enableEditCustomizeMode">{{ $t("Custom Footer") }}:</strong>
+                <Editable v-model="config.poweredBy" tag="h4" :contenteditable="enableEditCustomizeMode" :noNL="true" class="alert-heading p-2" />
+            </div>
+
             <!-- Overall Status -->
             <div class="shadow-box list  p-4 overall-status mb-4">
                 <div v-if="Object.keys($root.publicMonitorList).length === 0 && loadedData">
@@ -262,20 +253,14 @@
             </div>
 
             <footer class="mt-5 mb-4">
-                {{ $t("Powered by") }} <a target="_blank" href="https://github.com/louislam/uptime-kuma">{{ $t("Uptime Kuma" ) }}</a>
+                <p v-if="config.poweredBy" v-html="config.poweredBy"></p>
+                <p v-else>{{ $t("Powered by") }} <a target="_blank" href="https://github.com/louislam/uptime-kuma">{{ $t("Uptime Kuma" ) }}</a></p>
             </footer>
         </div>
 
-<<<<<<< HEAD
-        <footer class="mt-5 mb-4">
-            <p v-if="config.poweredBy" v-html="config.poweredBy"></p>
-            <p v-else>{{ $t("Powered by") }} <a target="_blank" href="https://github.com/louislam/uptime-kuma">{{ $t("Uptime Kuma" ) }}</a></p>
-        </footer>
-=======
         <Confirm ref="confirmDelete" btn-style="btn-danger" :yes-text="$t('Yes')" :no-text="$t('No')" @yes="deleteStatusPage">
             {{ $t("deleteStatusPageMsg") }}
         </Confirm>
->>>>>>> 4053b9db
     </div>
 
     <component is="style" v-if="config.customCSS" type="text/css">
@@ -387,19 +372,7 @@
         },
 
         isPublished() {
-<<<<<<< HEAD
-            return this.config.statusPagePublished;
-        },
-
-        theme() {
-            return this.config.statusPageTheme;
-        },
-
-        tagsVisible() {
-            return this.config.statusPageTags;
-=======
             return this.config.published;
->>>>>>> 4053b9db
         },
 
         logoClass() {
@@ -666,26 +639,8 @@
             this.config.domainNameList.push("");
         },
 
-<<<<<<< HEAD
-            // On load, the status page will not include tags if it's not enabled for security reasons
-            // Which means if we enable tags, it won't show in the UI until saved
-            // So we have this to enhance UX and load in the tags from the authenticated source instantly
-            this.$root.publicGroupList = this.$root.publicGroupList.map((group) => {
-                return {
-                    ...group,
-                    monitorList: group.monitorList.map((monitor) => {
-                        // We only include the tags if visible so we can reuse the logic to hide the tags on disable
-                        return {
-                            ...monitor,
-                            tags: newState ? this.$root.monitorList[monitor.id].tags : []
-                        };
-                    })
-                };
-            });
-=======
         discard() {
             location.href = "/status/" + this.slug;
->>>>>>> 4053b9db
         },
 
         /**
@@ -766,17 +721,16 @@
             return dayjs.utc(date).fromNow();
         },
 
-<<<<<<< HEAD
+        removeDomain(index) {
+            this.config.domainNameList.splice(index, 1);
+        },
+
         /** customize status page */
         customizeStatusPage() {
             if (this.editMode) {
                 // toggle modal
                 this.enableEditCustomizeMode = !this.enableEditCustomizeMode;
             }
-=======
-        removeDomain(index) {
-            this.config.domainNameList.splice(index, 1);
->>>>>>> 4053b9db
         },
 
     }
