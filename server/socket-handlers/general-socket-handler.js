const { log } = require("../../src/util");
const { Settings } = require("../settings");
const { sendInfo } = require("../client");
const { checkLogin } = require("../util-server");
const GameResolver = require("gamedig/lib/GameResolver");
const { testChrome } = require("../monitor-types/real-browser-monitor-type");
const fs = require("fs");
const path = require("path");

let gameResolver = new GameResolver();
let gameList = null;

/**
 * Get a game list via GameDig
 * @returns {object[]} list of games supported by GameDig
 */
function getGameList() {
    if (gameList == null) {
        gameList = gameResolver._readGames().games.sort((a, b) => {
            if ( a.pretty < b.pretty ) {
                return -1;
            }
            if ( a.pretty > b.pretty ) {
                return 1;
            }
            return 0;
        });
    }
    return gameList;
}

module.exports.generalSocketHandler = (socket, server) => {

    socket.on("initServerTimezone", async (timezone) => {
        try {
            checkLogin(socket);
            log.debug("generalSocketHandler", "Timezone: " + timezone);
            await Settings.set("initServerTimezone", true);
            await server.setTimezone(timezone);
            await sendInfo(socket);
        } catch (e) {
            log.warn("initServerTimezone", e.message);
        }
    });

    socket.on("getGameList", async (callback) => {
        try {
            checkLogin(socket);
            callback({
                ok: true,
                gameList: getGameList(),
            });
        } catch (e) {
            callback({
                ok: false,
                msg: e.message,
            });
        }
    });

    socket.on("testChrome", (executable, callback) => {
        try {
            checkLogin(socket);
            // Just noticed that await call could block the whole socket.io server!!! Use pure promise instead.
            testChrome(executable).then((version) => {
                callback({
                    ok: true,
                    msg: {
                        key: "foundChromiumVersion",
                        values: [ version ],
                    },
                    msgi18n: true,
                });
            }).catch((e) => {
                callback({
                    ok: false,
                    msg: e.message,
                });
            });
        } catch (e) {
            callback({
                ok: false,
                msg: e.message,
            });
        }
    });

<<<<<<< HEAD
    socket.on("getPushExample", (language, callback) => {

        try {
            let dir = path.join("./extra/push-examples", language);
            let files = fs.readdirSync(dir);

            for (let file of files) {
                if (file.startsWith("index.")) {
                    callback({
                        ok: true,
                        code: fs.readFileSync(path.join(dir, file), "utf8"),
                    });
                    return;
                }
            }
        } catch (e) {

        }

        callback({
            ok: false,
            msg: "Not found",
        });
=======
    // Disconnect all other socket clients of the user
    socket.on("disconnectOtherSocketClients", async () => {
        try {
            checkLogin(socket);
            server.disconnectAllSocketClients(socket.userID, socket.id);
        } catch (e) {
            log.warn("disconnectAllSocketClients", e.message);
        }
>>>>>>> 621419e4
    });
};<|MERGE_RESOLUTION|>--- conflicted
+++ resolved
@@ -85,7 +85,6 @@
         }
     });
 
-<<<<<<< HEAD
     socket.on("getPushExample", (language, callback) => {
 
         try {
@@ -109,7 +108,8 @@
             ok: false,
             msg: "Not found",
         });
-=======
+    });
+
     // Disconnect all other socket clients of the user
     socket.on("disconnectOtherSocketClients", async () => {
         try {
@@ -118,6 +118,5 @@
         } catch (e) {
             log.warn("disconnectAllSocketClients", e.message);
         }
->>>>>>> 621419e4
     });
 };