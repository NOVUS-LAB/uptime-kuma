const fs = require("fs");
const { R } = require("redbean-node");
const { setSetting, setting } = require("./util-server");
const { log, sleep } = require("../src/util");
const dayjs = require("dayjs");
const knex = require("knex");
const { PluginsManager } = require("./plugins-manager");

/**
 * Database & App Data Folder
 */
class Database {

    static templatePath = "./db/kuma.db";

    /**
     * Data Dir (Default: ./data)
     */
    static dataDir;

    /**
     * User Upload Dir (Default: ./data/upload)
     */
    static uploadDir;

    static path;

    /**
     * @type {boolean}
     */
    static patched = false;

    /**
     * For Backup only
     */
    static backupPath = null;

    /**
     * Add patch filename in key
     * Values:
     *      true: Add it regardless of order
     *      false: Do nothing
     *      { parents: []}: Need parents before add it
     */
    static patchList = {
        "patch-setting-value-type.sql": true,
        "patch-improve-performance.sql": true,
        "patch-2fa.sql": true,
        "patch-add-retry-interval-monitor.sql": true,
        "patch-incident-table.sql": true,
        "patch-group-table.sql": true,
        "patch-monitor-push_token.sql": true,
        "patch-http-monitor-method-body-and-headers.sql": true,
        "patch-2fa-invalidate-used-token.sql": true,
        "patch-notification_sent_history.sql": true,
        "patch-monitor-basic-auth.sql": true,
        "patch-add-docker-columns.sql": true,
        "patch-status-page.sql": true,
        "patch-proxy.sql": true,
        "patch-monitor-expiry-notification.sql": true,
        "patch-status-page-footer-css.sql": true,
        "patch-added-mqtt-monitor.sql": true,
        "patch-add-clickable-status-page-link.sql": true,
        "patch-add-sqlserver-monitor.sql": true,
        "patch-add-other-auth.sql": { parents: [ "patch-monitor-basic-auth.sql" ] },
        "patch-grpc-monitor.sql": true,
        "patch-add-radius-monitor.sql": true,
        "patch-monitor-add-resend-interval.sql": true,
        "patch-ping-packet-size.sql": true,
        "patch-maintenance-table2.sql": true,
        "patch-add-gamedig-monitor.sql": true,
        "patch-add-google-analytics-status-page-tag.sql": true,
<<<<<<< HEAD
        "patch-monitor-tls.sql": true,
=======
        "patch-http-body-encoding.sql": true
>>>>>>> a7b49fcd
    };

    /**
     * The final version should be 10 after merged tag feature
     * @deprecated Use patchList for any new feature
     */
    static latestVersion = 10;

    static noReject = true;

    /**
     * Initialize the database
     * @param {Object} args Arguments to initialize DB with
     */
    static init(args) {
        // Data Directory (must be end with "/")
        Database.dataDir = process.env.DATA_DIR || args["data-dir"] || "./data/";

        // Plugin feature is working only if the dataDir = "./data";
        if (Database.dataDir !== "./data/") {
            log.warn("PLUGIN", "Warning: In order to enable plugin feature, you need to use the default data directory: ./data/");
            PluginsManager.disable = true;
        }

        Database.path = Database.dataDir + "kuma.db";
        if (! fs.existsSync(Database.dataDir)) {
            fs.mkdirSync(Database.dataDir, { recursive: true });
        }

        Database.uploadDir = Database.dataDir + "upload/";

        if (! fs.existsSync(Database.uploadDir)) {
            fs.mkdirSync(Database.uploadDir, { recursive: true });
        }

        log.info("db", `Data Dir: ${Database.dataDir}`);
    }

    /**
     * Connect to the database
     * @param {boolean} [testMode=false] Should the connection be
     * started in test mode?
     * @param {boolean} [autoloadModels=true] Should models be
     * automatically loaded?
     * @param {boolean} [noLog=false] Should logs not be output?
     * @returns {Promise<void>}
     */
    static async connect(testMode = false, autoloadModels = true, noLog = false) {
        const acquireConnectionTimeout = 120 * 1000;

        const Dialect = require("knex/lib/dialects/sqlite3/index.js");
        Dialect.prototype._driver = () => require("@louislam/sqlite3");

        const knexInstance = knex({
            client: Dialect,
            connection: {
                filename: Database.path,
                acquireConnectionTimeout: acquireConnectionTimeout,
            },
            useNullAsDefault: true,
            pool: {
                min: 1,
                max: 1,
                idleTimeoutMillis: 120 * 1000,
                propagateCreateError: false,
                acquireTimeoutMillis: acquireConnectionTimeout,
            }
        });

        R.setup(knexInstance);

        if (process.env.SQL_LOG === "1") {
            R.debug(true);
        }

        // Auto map the model to a bean object
        R.freeze(true);

        if (autoloadModels) {
            await R.autoloadModels("./server/model");
        }

        await R.exec("PRAGMA foreign_keys = ON");
        if (testMode) {
            // Change to MEMORY
            await R.exec("PRAGMA journal_mode = MEMORY");
        } else {
            // Change to WAL
            await R.exec("PRAGMA journal_mode = WAL");
        }
        await R.exec("PRAGMA cache_size = -12000");
        await R.exec("PRAGMA auto_vacuum = FULL");

        // This ensures that an operating system crash or power failure will not corrupt the database.
        // FULL synchronous is very safe, but it is also slower.
        // Read more: https://sqlite.org/pragma.html#pragma_synchronous
        await R.exec("PRAGMA synchronous = FULL");

        if (!noLog) {
            log.info("db", "SQLite config:");
            log.info("db", await R.getAll("PRAGMA journal_mode"));
            log.info("db", await R.getAll("PRAGMA cache_size"));
            log.info("db", "SQLite Version: " + await R.getCell("SELECT sqlite_version()"));
        }
    }

    /** Patch the database */
    static async patch() {
        let version = parseInt(await setting("database_version"));

        if (! version) {
            version = 0;
        }

        log.info("db", "Your database version: " + version);
        log.info("db", "Latest database version: " + this.latestVersion);

        if (version === this.latestVersion) {
            log.info("db", "Database patch not needed");
        } else if (version > this.latestVersion) {
            log.info("db", "Warning: Database version is newer than expected");
        } else {
            log.info("db", "Database patch is needed");

            try {
                this.backup(version);
            } catch (e) {
                log.error("db", e);
                log.error("db", "Unable to create a backup before patching the database. Please make sure you have enough space and permission.");
                process.exit(1);
            }

            // Try catch anything here, if gone wrong, restore the backup
            try {
                for (let i = version + 1; i <= this.latestVersion; i++) {
                    const sqlFile = `./db/patch${i}.sql`;
                    log.info("db", `Patching ${sqlFile}`);
                    await Database.importSQLFile(sqlFile);
                    log.info("db", `Patched ${sqlFile}`);
                    await setSetting("database_version", i);
                }
            } catch (ex) {
                await Database.close();

                log.error("db", ex);
                log.error("db", "Start Uptime-Kuma failed due to issue patching the database");
                log.error("db", "Please submit a bug report if you still encounter the problem after restart: https://github.com/louislam/uptime-kuma/issues");

                this.restore();
                process.exit(1);
            }
        }

        await this.patch2();
        await this.migrateNewStatusPage();
    }

    /**
     * Patch DB using new process
     * Call it from patch() only
     * @private
     * @returns {Promise<void>}
     */
    static async patch2() {
        log.info("db", "Database Patch 2.0 Process");
        let databasePatchedFiles = await setting("databasePatchedFiles");

        if (! databasePatchedFiles) {
            databasePatchedFiles = {};
        }

        log.debug("db", "Patched files:");
        log.debug("db", databasePatchedFiles);

        try {
            for (let sqlFilename in this.patchList) {
                await this.patch2Recursion(sqlFilename, databasePatchedFiles);
            }

            if (this.patched) {
                log.info("db", "Database Patched Successfully");
            }

        } catch (ex) {
            await Database.close();

            log.error("db", ex);
            log.error("db", "Start Uptime-Kuma failed due to issue patching the database");
            log.error("db", "Please submit the bug report if you still encounter the problem after restart: https://github.com/louislam/uptime-kuma/issues");

            this.restore();

            process.exit(1);
        }

        await setSetting("databasePatchedFiles", databasePatchedFiles);
    }

    /**
     * Migrate status page value in setting to "status_page" table
     * @returns {Promise<void>}
     */
    static async migrateNewStatusPage() {

        // Fix 1.13.0 empty slug bug
        await R.exec("UPDATE status_page SET slug = 'empty-slug-recover' WHERE TRIM(slug) = ''");

        let title = await setting("title");

        if (title) {
            console.log("Migrating Status Page");

            let statusPageCheck = await R.findOne("status_page", " slug = 'default' ");

            if (statusPageCheck !== null) {
                console.log("Migrating Status Page - Skip, default slug record is already existing");
                return;
            }

            let statusPage = R.dispense("status_page");
            statusPage.slug = "default";
            statusPage.title = title;
            statusPage.description = await setting("description");
            statusPage.icon = await setting("icon");
            statusPage.theme = await setting("statusPageTheme");
            statusPage.published = !!await setting("statusPagePublished");
            statusPage.search_engine_index = !!await setting("searchEngineIndex");
            statusPage.show_tags = !!await setting("statusPageTags");
            statusPage.password = null;

            if (!statusPage.title) {
                statusPage.title = "My Status Page";
            }

            if (!statusPage.icon) {
                statusPage.icon = "";
            }

            if (!statusPage.theme) {
                statusPage.theme = "light";
            }

            let id = await R.store(statusPage);

            await R.exec("UPDATE incident SET status_page_id = ? WHERE status_page_id IS NULL", [
                id
            ]);

            await R.exec("UPDATE [group] SET status_page_id = ? WHERE status_page_id IS NULL", [
                id
            ]);

            await R.exec("DELETE FROM setting WHERE type = 'statusPage'");

            // Migrate Entry Page if it is status page
            let entryPage = await setting("entryPage");

            if (entryPage === "statusPage") {
                await setSetting("entryPage", "statusPage-default", "general");
            }

            console.log("Migrating Status Page - Done");
        }

    }

    /**
     * Patch database using new patching process
     * Used it patch2() only
     * @private
     * @param sqlFilename
     * @param databasePatchedFiles
     * @returns {Promise<void>}
     */
    static async patch2Recursion(sqlFilename, databasePatchedFiles) {
        let value = this.patchList[sqlFilename];

        if (! value) {
            log.info("db", sqlFilename + " skip");
            return;
        }

        // Check if patched
        if (! databasePatchedFiles[sqlFilename]) {
            log.info("db", sqlFilename + " is not patched");

            if (value.parents) {
                log.info("db", sqlFilename + " need parents");
                for (let parentSQLFilename of value.parents) {
                    await this.patch2Recursion(parentSQLFilename, databasePatchedFiles);
                }
            }

            this.backup(dayjs().format("YYYYMMDDHHmmss"));

            log.info("db", sqlFilename + " is patching");
            this.patched = true;
            await this.importSQLFile("./db/" + sqlFilename);
            databasePatchedFiles[sqlFilename] = true;
            log.info("db", sqlFilename + " was patched successfully");

        } else {
            log.debug("db", sqlFilename + " is already patched, skip");
        }
    }

    /**
     * Load an SQL file and execute it
     * @param filename Filename of SQL file to import
     * @returns {Promise<void>}
     */
    static async importSQLFile(filename) {
        // Sadly, multi sql statements is not supported by many sqlite libraries, I have to implement it myself
        await R.getCell("SELECT 1");

        let text = fs.readFileSync(filename).toString();

        // Remove all comments (--)
        let lines = text.split("\n");
        lines = lines.filter((line) => {
            return ! line.startsWith("--");
        });

        // Split statements by semicolon
        // Filter out empty line
        text = lines.join("\n");

        let statements = text.split(";")
            .map((statement) => {
                return statement.trim();
            })
            .filter((statement) => {
                return statement !== "";
            });

        for (let statement of statements) {
            await R.exec(statement);
        }
    }

    /**
     * Aquire a direct connection to database
     * @returns {any}
     */
    static getBetterSQLite3Database() {
        return R.knex.client.acquireConnection();
    }

    /**
     * Special handle, because tarn.js throw a promise reject that cannot be caught
     * @returns {Promise<void>}
     */
    static async close() {
        const listener = (reason, p) => {
            Database.noReject = false;
        };
        process.addListener("unhandledRejection", listener);

        log.info("db", "Closing the database");

        while (true) {
            Database.noReject = true;
            await R.close();
            await sleep(2000);

            if (Database.noReject) {
                break;
            } else {
                log.info("db", "Waiting to close the database");
            }
        }
        log.info("db", "SQLite closed");

        process.removeListener("unhandledRejection", listener);
    }

    /**
     * One backup one time in this process.
     * Reset this.backupPath if you want to backup again
     * @param {string} version Version code of backup
     */
    static backup(version) {
        if (! this.backupPath) {
            log.info("db", "Backing up the database");
            this.backupPath = this.dataDir + "kuma.db.bak" + version;
            fs.copyFileSync(Database.path, this.backupPath);

            const shmPath = Database.path + "-shm";
            if (fs.existsSync(shmPath)) {
                this.backupShmPath = shmPath + ".bak" + version;
                fs.copyFileSync(shmPath, this.backupShmPath);
            }

            const walPath = Database.path + "-wal";
            if (fs.existsSync(walPath)) {
                this.backupWalPath = walPath + ".bak" + version;
                fs.copyFileSync(walPath, this.backupWalPath);
            }

            // Double confirm if all files actually backup
            if (!fs.existsSync(this.backupPath)) {
                throw new Error("Backup failed! " + this.backupPath);
            }

            if (fs.existsSync(shmPath)) {
                if (!fs.existsSync(this.backupShmPath)) {
                    throw new Error("Backup failed! " + this.backupShmPath);
                }
            }

            if (fs.existsSync(walPath)) {
                if (!fs.existsSync(this.backupWalPath)) {
                    throw new Error("Backup failed! " + this.backupWalPath);
                }
            }
        }
    }

    /** Restore from most recent backup */
    static restore() {
        if (this.backupPath) {
            log.error("db", "Patching the database failed!!! Restoring the backup");

            const shmPath = Database.path + "-shm";
            const walPath = Database.path + "-wal";

            // Make sure we have a backup to restore before deleting old db
            if (
                !fs.existsSync(this.backupPath)
                && !fs.existsSync(shmPath)
                && !fs.existsSync(walPath)
            ) {
                log.error("db", "Backup file not found! Leaving database in failed state.");
                process.exit(1);
            }

            // Delete patch failed db
            try {
                if (fs.existsSync(Database.path)) {
                    fs.unlinkSync(Database.path);
                }

                if (fs.existsSync(shmPath)) {
                    fs.unlinkSync(shmPath);
                }

                if (fs.existsSync(walPath)) {
                    fs.unlinkSync(walPath);
                }
            } catch (e) {
                log.error("db", "Restore failed; you may need to restore the backup manually");
                process.exit(1);
            }

            // Restore backup
            fs.copyFileSync(this.backupPath, Database.path);

            if (this.backupShmPath) {
                fs.copyFileSync(this.backupShmPath, shmPath);
            }

            if (this.backupWalPath) {
                fs.copyFileSync(this.backupWalPath, walPath);
            }

        } else {
            log.info("db", "Nothing to restore");
        }
    }

    /** Get the size of the database */
    static getSize() {
        log.debug("db", "Database.getSize()");
        let stats = fs.statSync(Database.path);
        log.debug("db", stats);
        return stats.size;
    }

    /**
     * Shrink the database
     * @returns {Promise<void>}
     */
    static async shrink() {
        await R.exec("VACUUM");
    }
}

module.exports = Database;<|MERGE_RESOLUTION|>--- conflicted
+++ resolved
@@ -70,11 +70,8 @@
         "patch-maintenance-table2.sql": true,
         "patch-add-gamedig-monitor.sql": true,
         "patch-add-google-analytics-status-page-tag.sql": true,
-<<<<<<< HEAD
+        "patch-http-body-encoding.sql": true
         "patch-monitor-tls.sql": true,
-=======
-        "patch-http-body-encoding.sql": true
->>>>>>> a7b49fcd
     };
 
     /**
