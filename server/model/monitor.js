const https = require("https");
const dayjs = require("dayjs");
const utc = require("dayjs/plugin/utc");
let timezone = require("dayjs/plugin/timezone");
dayjs.extend(utc);
dayjs.extend(timezone);
const axios = require("axios");
const { Prometheus } = require("../prometheus");
<<<<<<< HEAD
const { log, UP, DOWN, PENDING, MAINTENANCE, flipStatus, TimeLogger } = require("../../src/util");
const { tcping, ping, dnsResolve, checkCertificate, checkStatusCode, getTotalClientInRoom, setting, errorLog, mqttAsync } = require("../util-server");
=======
const { log, UP, DOWN, PENDING, flipStatus, TimeLogger } = require("../../src/util");
const { tcping, ping, dnsResolve, checkCertificate, checkStatusCode, getTotalClientInRoom, setting, mqttAsync } = require("../util-server");
>>>>>>> 8b0813ce
const { R } = require("redbean-node");
const { BeanModel } = require("redbean-node/dist/bean-model");
const { Notification } = require("../notification");
const { Proxy } = require("../proxy");
const { demoMode } = require("../config");
const version = require("../../package.json").version;
const apicache = require("../modules/apicache");
const { UptimeKumaServer } = require("../uptime-kuma-server");

/**
 * status:
 *      0 = DOWN
 *      1 = UP
 *      2 = PENDING
 *      3 = MAINTENANCE
 */
class Monitor extends BeanModel {

    /**
     * Return an object that ready to parse to JSON for public
     * Only show necessary data to public
     * @returns {Object}
     */
    async toPublicJSON(showTags = false) {
        let obj = {
            id: this.id,
            name: this.name,
            maintenance: await Monitor.isUnderMaintenance(this.id),
        };
        if (showTags) {
            obj.tags = await this.getTags();
        }
        return obj;
    }

    /**
     * Return an object that ready to parse to JSON
     * @returns {Object}
     */
    async toJSON(includeSensitiveData = true) {

        let notificationIDList = {};

        let list = await R.find("monitor_notification", " monitor_id = ? ", [
            this.id,
        ]);

        for (let bean of list) {
            notificationIDList[bean.notification_id] = true;
        }

        const tags = await this.getTags();

        let data = {
            id: this.id,
            name: this.name,
            url: this.url,
            method: this.method,
            hostname: this.hostname,
            port: this.port,
            maxretries: this.maxretries,
            weight: this.weight,
            active: this.active,
            type: this.type,
            interval: this.interval,
            retryInterval: this.retryInterval,
            keyword: this.keyword,
            expiryNotification: this.isEnabledExpiryNotification(),
            ignoreTls: this.getIgnoreTls(),
            upsideDown: this.isUpsideDown(),
            maxredirects: this.maxredirects,
            accepted_statuscodes: this.getAcceptedStatuscodes(),
            dns_resolve_type: this.dns_resolve_type,
            dns_resolve_server: this.dns_resolve_server,
            dns_last_result: this.dns_last_result,
            proxyId: this.proxy_id,
            notificationIDList,
            tags: tags,
            maintenance: await Monitor.isUnderMaintenance(this.id),
            mqttUsername: this.mqttUsername,
            mqttPassword: this.mqttPassword,
            mqttTopic: this.mqttTopic,
            mqttSuccessMessage: this.mqttSuccessMessage
        };

        if (includeSensitiveData) {
            data = {
                ...data,
                headers: this.headers,
                body: this.body,
                basic_auth_user: this.basic_auth_user,
                basic_auth_pass: this.basic_auth_pass,
                pushToken: this.pushToken,
            };
        }

        return data;
    }

    /**
     * Get all tags applied to this monitor
     * @returns {Promise<LooseObject<any>[]>}
     */
    async getTags() {
        return await R.getAll("SELECT mt.*, tag.name, tag.color FROM monitor_tag mt JOIN tag ON mt.tag_id = tag.id WHERE mt.monitor_id = ?", [ this.id ]);
    }

    /**
     * Encode user and password to Base64 encoding
     * for HTTP "basic" auth, as per RFC-7617
     * @returns {string}
     */
    encodeBase64(user, pass) {
        return Buffer.from(user + ":" + pass).toString("base64");
    }

    /**
     * Is the TLS expiry notification enabled?
     * @returns {boolean}
     */
    isEnabledExpiryNotification() {
        return Boolean(this.expiryNotification);
    }

    /**
     * Parse to boolean
     * @returns {boolean}
     */
    getIgnoreTls() {
        return Boolean(this.ignoreTls);
    }

    /**
     * Parse to boolean
     * @returns {boolean}
     */
    isUpsideDown() {
        return Boolean(this.upsideDown);
    }

    /**
     * Get accepted status codes
     * @returns {Object}
     */
    getAcceptedStatuscodes() {
        return JSON.parse(this.accepted_statuscodes_json);
    }

    /**
     * Start monitor
     * @param {Server} io Socket server instance
     */
    start(io) {
        let previousBeat = null;
        let retries = 0;

        let prometheus = new Prometheus(this);

        const beat = async () => {

            let beatInterval = this.interval;

            if (! beatInterval) {
                beatInterval = 1;
            }

            if (demoMode) {
                if (beatInterval < 20) {
                    console.log("beat interval too low, reset to 20s");
                    beatInterval = 20;
                }
            }

            // Expose here for prometheus update
            // undefined if not https
            let tlsInfo = undefined;

            if (!previousBeat) {
                previousBeat = await R.findOne("heartbeat", " monitor_id = ? ORDER BY time DESC", [
                    this.id,
                ]);
            }

            const isFirstBeat = !previousBeat;

            let bean = R.dispense("heartbeat");
            bean.monitor_id = this.id;
            bean.time = R.isoDateTime(dayjs.utc());
            bean.status = DOWN;

            if (this.isUpsideDown()) {
                bean.status = flipStatus(bean.status);
            }

            // Duration
            if (!isFirstBeat) {
                bean.duration = dayjs(bean.time).diff(dayjs(previousBeat.time), "second");
            } else {
                bean.duration = 0;
            }

            try {
                if (await Monitor.isUnderMaintenance(this.id)) {
                    bean.msg = "Monitor under maintenance";
                    bean.status = MAINTENANCE;
                } else if (this.type === "http" || this.type === "keyword") {
                    // Do not do any queries/high loading things before the "bean.ping"
                    let startTime = dayjs().valueOf();

                    // HTTP basic auth
                    let basicAuthHeader = {};
                    if (this.basic_auth_user) {
                        basicAuthHeader = {
                            "Authorization": "Basic " + this.encodeBase64(this.basic_auth_user, this.basic_auth_pass),
                        };
                    }

                    const httpsAgentOptions = {
                        maxCachedSessions: 0, // Use Custom agent to disable session reuse (https://github.com/nodejs/node/issues/3940)
                        rejectUnauthorized: !this.getIgnoreTls(),
                    };

                    log.debug("monitor", `[${this.name}] Prepare Options for axios`);

                    const options = {
                        url: this.url,
                        method: (this.method || "get").toLowerCase(),
                        ...(this.body ? { data: JSON.parse(this.body) } : {}),
                        timeout: this.interval * 1000 * 0.8,
                        headers: {
                            "Accept": "text/html,application/xhtml+xml,application/xml;q=0.9,image/avif,image/webp,image/apng,*/*;q=0.8,application/signed-exchange;v=b3;q=0.9",
                            "User-Agent": "Uptime-Kuma/" + version,
                            ...(this.headers ? JSON.parse(this.headers) : {}),
                            ...(basicAuthHeader),
                        },
                        maxRedirects: this.maxredirects,
                        validateStatus: (status) => {
                            return checkStatusCode(status, this.getAcceptedStatuscodes());
                        },
                    };

                    if (this.proxy_id) {
                        const proxy = await R.load("proxy", this.proxy_id);

                        if (proxy && proxy.active) {
                            const { httpAgent, httpsAgent } = Proxy.createAgents(proxy, {
                                httpsAgentOptions: httpsAgentOptions,
                            });

                            options.proxy = false;
                            options.httpAgent = httpAgent;
                            options.httpsAgent = httpsAgent;
                        }
                    }

                    if (!options.httpsAgent) {
                        options.httpsAgent = new https.Agent(httpsAgentOptions);
                    }

                    log.debug("monitor", `[${this.name}] Axios Options: ${JSON.stringify(options)}`);
                    log.debug("monitor", `[${this.name}] Axios Request`);

                    let res = await axios.request(options);
                    bean.msg = `${res.status} - ${res.statusText}`;
                    bean.ping = dayjs().valueOf() - startTime;

                    // Check certificate if https is used
                    let certInfoStartTime = dayjs().valueOf();
                    if (this.getUrl()?.protocol === "https:") {
                        log.debug("monitor", `[${this.name}] Check cert`);
                        try {
                            let tlsInfoObject = checkCertificate(res);
                            tlsInfo = await this.updateTlsInfo(tlsInfoObject);

                            if (!this.getIgnoreTls() && this.isEnabledExpiryNotification()) {
                                log.debug("monitor", `[${this.name}] call sendCertNotification`);
                                await this.sendCertNotification(tlsInfoObject);
                            }

                        } catch (e) {
                            if (e.message !== "No TLS certificate in response") {
                                log.error("monitor", "Caught error");
                                log.error("monitor", e.message);
                            }
                        }
                    }

                    if (process.env.TIMELOGGER === "1") {
                        log.debug("monitor", "Cert Info Query Time: " + (dayjs().valueOf() - certInfoStartTime) + "ms");
                    }

                    if (process.env.UPTIME_KUMA_LOG_RESPONSE_BODY_MONITOR_ID === this.id) {
                        log.info("monitor", res.data);
                    }

                    if (this.type === "http") {
                        bean.status = UP;
                    } else {

                        let data = res.data;

                        // Convert to string for object/array
                        if (typeof data !== "string") {
                            data = JSON.stringify(data);
                        }

                        if (data.includes(this.keyword)) {
                            bean.msg += ", keyword is found";
                            bean.status = UP;
                        } else {
                            throw new Error(bean.msg + ", but keyword is not found");
                        }

                    }

                } else if (this.type === "port") {
                    bean.ping = await tcping(this.hostname, this.port);
                    bean.msg = "";
                    bean.status = UP;

                } else if (this.type === "ping") {
                    bean.ping = await ping(this.hostname);
                    bean.msg = "";
                    bean.status = UP;
                } else if (this.type === "dns") {
                    let startTime = dayjs().valueOf();
                    let dnsMessage = "";

                    let dnsRes = await dnsResolve(this.hostname, this.dns_resolve_server, this.dns_resolve_type);
                    bean.ping = dayjs().valueOf() - startTime;

                    if (this.dns_resolve_type === "A" || this.dns_resolve_type === "AAAA" || this.dns_resolve_type === "TXT") {
                        dnsMessage += "Records: ";
                        dnsMessage += dnsRes.join(" | ");
                    } else if (this.dns_resolve_type === "CNAME" || this.dns_resolve_type === "PTR") {
                        dnsMessage = dnsRes[0];
                    } else if (this.dns_resolve_type === "CAA") {
                        dnsMessage = dnsRes[0].issue;
                    } else if (this.dns_resolve_type === "MX") {
                        dnsRes.forEach(record => {
                            dnsMessage += `Hostname: ${record.exchange} - Priority: ${record.priority} | `;
                        });
                        dnsMessage = dnsMessage.slice(0, -2);
                    } else if (this.dns_resolve_type === "NS") {
                        dnsMessage += "Servers: ";
                        dnsMessage += dnsRes.join(" | ");
                    } else if (this.dns_resolve_type === "SOA") {
                        dnsMessage += `NS-Name: ${dnsRes.nsname} | Hostmaster: ${dnsRes.hostmaster} | Serial: ${dnsRes.serial} | Refresh: ${dnsRes.refresh} | Retry: ${dnsRes.retry} | Expire: ${dnsRes.expire} | MinTTL: ${dnsRes.minttl}`;
                    } else if (this.dns_resolve_type === "SRV") {
                        dnsRes.forEach(record => {
                            dnsMessage += `Name: ${record.name} | Port: ${record.port} | Priority: ${record.priority} | Weight: ${record.weight} | `;
                        });
                        dnsMessage = dnsMessage.slice(0, -2);
                    }

                    if (this.dnsLastResult !== dnsMessage) {
                        R.exec("UPDATE `monitor` SET dns_last_result = ? WHERE id = ? ", [
                            dnsMessage,
                            this.id
                        ]);
                    }

                    bean.msg = dnsMessage;
                    bean.status = UP;
                } else if (this.type === "push") {      // Type: Push
                    const time = R.isoDateTime(dayjs.utc().subtract(this.interval, "second"));

                    let heartbeatCount = await R.count("heartbeat", " monitor_id = ? AND time > ? ", [
                        this.id,
                        time
                    ]);

                    log.debug("monitor", "heartbeatCount" + heartbeatCount + " " + time);

                    if (heartbeatCount <= 0) {
                        // Fix #922, since previous heartbeat could be inserted by api, it should get from database
                        previousBeat = await Monitor.getPreviousHeartbeat(this.id);

                        throw new Error("No heartbeat in the time window");
                    } else {
                        // No need to insert successful heartbeat for push type, so end here
                        retries = 0;
                        this.heartbeatInterval = setTimeout(beat, beatInterval * 1000);
                        return;
                    }

                } else if (this.type === "steam") {
                    const steamApiUrl = "https://api.steampowered.com/IGameServersService/GetServerList/v1/";
                    const steamAPIKey = await setting("steamAPIKey");
                    const filter = `addr\\${this.hostname}:${this.port}`;

                    if (!steamAPIKey) {
                        throw new Error("Steam API Key not found");
                    }

                    let res = await axios.get(steamApiUrl, {
                        timeout: this.interval * 1000 * 0.8,
                        headers: {
                            "Accept": "*/*",
                            "User-Agent": "Uptime-Kuma/" + version,
                        },
                        httpsAgent: new https.Agent({
                            maxCachedSessions: 0,      // Use Custom agent to disable session reuse (https://github.com/nodejs/node/issues/3940)
                            rejectUnauthorized: !this.getIgnoreTls(),
                        }),
                        maxRedirects: this.maxredirects,
                        validateStatus: (status) => {
                            return checkStatusCode(status, this.getAcceptedStatuscodes());
                        },
                        params: {
                            filter: filter,
                            key: steamAPIKey,
                        }
                    });

                    if (res.data.response && res.data.response.servers && res.data.response.servers.length > 0) {
                        bean.status = UP;
                        bean.msg = res.data.response.servers[0].name;

                        try {
                            bean.ping = await ping(this.hostname);
                        } catch (_) { }
                    } else {
                        throw new Error("Server not found on Steam");
                    }
                } else if (this.type === "mqtt") {
                    bean.msg = await mqttAsync(this.hostname, this.mqttTopic, this.mqttSuccessMessage, {
                        port: this.port,
                        username: this.mqttUsername,
                        password: this.mqttPassword,
                        interval: this.interval,
                    });
                    bean.status = UP;
                } else {
                    bean.msg = "Unknown Monitor Type";
                    bean.status = PENDING;
                }

                if (this.isUpsideDown()) {
                    bean.status = flipStatus(bean.status);

                    if (bean.status === DOWN) {
                        throw new Error("Flip UP to DOWN");
                    }
                }

                retries = 0;

            } catch (error) {

                bean.msg = error.message;

                // If UP come in here, it must be upside down mode
                // Just reset the retries
                if (this.isUpsideDown() && bean.status === UP) {
                    retries = 0;

                } else if ((this.maxretries > 0) && (retries < this.maxretries)) {
                    retries++;
                    bean.status = PENDING;
                }
            }

            log.debug("monitor", `[${this.name}] Check isImportant`);
            let isImportant = Monitor.isImportantBeat(isFirstBeat, previousBeat?.status, bean.status);

            // Mark as important if status changed, ignore pending pings,
            // Don't notify if disrupted changes to up
            if (isImportant) {
                bean.important = true;

                if (Monitor.isImportantForNotification(isFirstBeat, previousBeat?.status, bean.status)) {
                    log.debug("monitor", `[${this.name}] sendNotification`);
                    await Monitor.sendNotification(isFirstBeat, this, bean);
                } else {
                    log.debug("monitor", `[${this.name}] will not sendNotification because it is (or was) under maintenance`);
                }

                // Clear Status Page Cache
                log.debug("monitor", `[${this.name}] apicache clear`);
                apicache.clear();

            } else {
                bean.important = false;
            }

            if (bean.status === UP) {
                log.info("monitor", `Monitor #${this.id} '${this.name}': Successful Response: ${bean.ping} ms | Interval: ${beatInterval} seconds | Type: ${this.type}`);
            } else if (bean.status === PENDING) {
                if (this.retryInterval > 0) {
                    beatInterval = this.retryInterval;
                }
                log.warn("monitor", `Monitor #${this.id} '${this.name}': Pending: ${bean.msg} | Max retries: ${this.maxretries} | Retry: ${retries} | Retry Interval: ${beatInterval} seconds | Type: ${this.type}`);
            } else if (bean.status === MAINTENANCE) {
                log.warn("monitor", `Monitor #${this.id} '${this.name}': Under Maintenance | Type: ${this.type}`);
            } else {
                log.warn("monitor", `Monitor #${this.id} '${this.name}': Failing: ${bean.msg} | Interval: ${beatInterval} seconds | Type: ${this.type}`);
            }

            log.debug("monitor", `[${this.name}] Send to socket`);
            io.to(this.user_id).emit("heartbeat", bean.toJSON());
            Monitor.sendStats(io, this.id, this.user_id);

            log.debug("monitor", `[${this.name}] Store`);
            await R.store(bean);

            log.debug("monitor", `[${this.name}] prometheus.update`);
            prometheus.update(bean, tlsInfo);

            previousBeat = bean;

            if (! this.isStop) {
                log.debug("monitor", `[${this.name}] SetTimeout for next check.`);
                this.heartbeatInterval = setTimeout(safeBeat, beatInterval * 1000);
            } else {
                log.info("monitor", `[${this.name}] isStop = true, no next check.`);
            }

        };

        /** Get a heartbeat and handle errors */
        const safeBeat = async () => {
            try {
                await beat();
            } catch (e) {
                console.trace(e);
                UptimeKumaServer.errorLog(e, false);
                log.error("monitor", "Please report to https://github.com/louislam/uptime-kuma/issues");

                if (! this.isStop) {
                    log.info("monitor", "Try to restart the monitor");
                    this.heartbeatInterval = setTimeout(safeBeat, this.interval * 1000);
                }
            }
        };

        // Delay Push Type
        if (this.type === "push") {
            setTimeout(() => {
                safeBeat();
            }, this.interval * 1000);
        } else {
            safeBeat();
        }
    }

    /** Stop monitor */
    stop() {
        clearTimeout(this.heartbeatInterval);
        this.isStop = true;

        this.prometheus().remove();
    }

    /**
     * Get a new prometheus instance
     * @returns {Prometheus}
     */
    prometheus() {
        return new Prometheus(this);
    }

    /**
     * Helper Method:
     * returns URL object for further usage
     * returns null if url is invalid
     * @returns {(null|URL)}
     */
    getUrl() {
        try {
            return new URL(this.url);
        } catch (_) {
            return null;
        }
    }

    /**
     * Store TLS info to database
     * @param checkCertificateResult
     * @returns {Promise<Object>}
     */
    async updateTlsInfo(checkCertificateResult) {
        let tlsInfoBean = await R.findOne("monitor_tls_info", "monitor_id = ?", [
            this.id,
        ]);

        if (tlsInfoBean == null) {
            tlsInfoBean = R.dispense("monitor_tls_info");
            tlsInfoBean.monitor_id = this.id;
        } else {

            // Clear sent history if the cert changed.
            try {
                let oldCertInfo = JSON.parse(tlsInfoBean.info_json);

                let isValidObjects = oldCertInfo && oldCertInfo.certInfo && checkCertificateResult && checkCertificateResult.certInfo;

                if (isValidObjects) {
                    if (oldCertInfo.certInfo.fingerprint256 !== checkCertificateResult.certInfo.fingerprint256) {
                        log.debug("monitor", "Resetting sent_history");
                        await R.exec("DELETE FROM notification_sent_history WHERE type = 'certificate' AND monitor_id = ?", [
                            this.id
                        ]);
                    } else {
                        log.debug("monitor", "No need to reset sent_history");
                        log.debug("monitor", oldCertInfo.certInfo.fingerprint256);
                        log.debug("monitor", checkCertificateResult.certInfo.fingerprint256);
                    }
                } else {
                    log.debug("monitor", "Not valid object");
                }
            } catch (e) { }

        }

        tlsInfoBean.info_json = JSON.stringify(checkCertificateResult);
        await R.store(tlsInfoBean);

        return checkCertificateResult;
    }

    /**
     * Send statistics to clients
     * @param {Server} io Socket server instance
     * @param {number} monitorID ID of monitor to send
     * @param {number} userID ID of user to send to
     */
    static async sendStats(io, monitorID, userID) {
        const hasClients = getTotalClientInRoom(io, userID) > 0;

        if (hasClients) {
            await Monitor.sendAvgPing(24, io, monitorID, userID);
            await Monitor.sendUptime(24, io, monitorID, userID);
            await Monitor.sendUptime(24 * 30, io, monitorID, userID);
            await Monitor.sendCertInfo(io, monitorID, userID);
        } else {
            log.debug("monitor", "No clients in the room, no need to send stats");
        }
    }

    /**
     * Send the average ping to user
     * @param {number} duration Hours
     */
    static async sendAvgPing(duration, io, monitorID, userID) {
        const timeLogger = new TimeLogger();

        let avgPing = parseInt(await R.getCell(`
            SELECT AVG(ping)
            FROM heartbeat
            WHERE time > DATETIME('now', ? || ' hours')
            AND ping IS NOT NULL
            AND monitor_id = ? `, [
            -duration,
            monitorID,
        ]));

        timeLogger.print(`[Monitor: ${monitorID}] avgPing`);

        io.to(userID).emit("avgPing", monitorID, avgPing);
    }

    /**
     * Send certificate information to client
     * @param {Server} io Socket server instance
     * @param {number} monitorID ID of monitor to send
     * @param {number} userID ID of user to send to
     */
    static async sendCertInfo(io, monitorID, userID) {
        let tlsInfo = await R.findOne("monitor_tls_info", "monitor_id = ?", [
            monitorID,
        ]);
        if (tlsInfo != null) {
            io.to(userID).emit("certInfo", monitorID, tlsInfo.info_json);
        }
    }

    /**
     * Uptime with calculation
     * Calculation based on:
     * https://www.uptrends.com/support/kb/reporting/calculation-of-uptime-and-downtime
     * @param {number} duration Hours
     * @param {number} monitorID ID of monitor to calculate
     */
    static async calcUptime(duration, monitorID) {
        const timeLogger = new TimeLogger();

        const startTime = R.isoDateTime(dayjs.utc().subtract(duration, "hour"));

        // Handle if heartbeat duration longer than the target duration
        // e.g. If the last beat's duration is bigger that the 24hrs window, it will use the duration between the (beat time - window margin) (THEN case in SQL)
        let result = await R.getRow(`
            SELECT
               -- SUM all duration, also trim off the beat out of time window
                SUM(
                    CASE
                        WHEN (JULIANDAY(\`time\`) - JULIANDAY(?)) * 86400 < duration
                        THEN (JULIANDAY(\`time\`) - JULIANDAY(?)) * 86400
                        ELSE duration
                    END
                ) AS total_duration,

               -- SUM all uptime duration, also trim off the beat out of time window
                SUM(
                    CASE
                        WHEN (status = 1 OR status = 3)
                        THEN
                            CASE
                                WHEN (JULIANDAY(\`time\`) - JULIANDAY(?)) * 86400 < duration
                                    THEN (JULIANDAY(\`time\`) - JULIANDAY(?)) * 86400
                                ELSE duration
                            END
                        END
                ) AS uptime_duration
            FROM heartbeat
            WHERE time > ?
            AND monitor_id = ?
        `, [
            startTime, startTime, startTime, startTime, startTime,
            monitorID,
        ]);

        timeLogger.print(`[Monitor: ${monitorID}][${duration}] sendUptime`);

        let totalDuration = result.total_duration;
        let uptimeDuration = result.uptime_duration;
        let uptime = 0;

        if (totalDuration > 0) {
            uptime = uptimeDuration / totalDuration;
            if (uptime < 0) {
                uptime = 0;
            }

        } else {
            // Handle new monitor with only one beat, because the beat's duration = 0
            let status = parseInt(await R.getCell("SELECT `status` FROM heartbeat WHERE monitor_id = ?", [ monitorID ]));

            if (status === UP) {
                uptime = 1;
            }
        }

        return uptime;
    }

    /**
     * Send Uptime
     * @param {number} duration Hours
     * @param {Server} io Socket server instance
     * @param {number} monitorID ID of monitor to send
     * @param {number} userID ID of user to send to
     */
    static async sendUptime(duration, io, monitorID, userID) {
        const uptime = await this.calcUptime(duration, monitorID);
        io.to(userID).emit("uptime", monitorID, duration, uptime);
    }

    /**
     * Has status of monitor changed since last beat?
     * @param {boolean} isFirstBeat Is this the first beat of this monitor?
     * @param {const} previousBeatStatus Status of the previous beat
     * @param {const} currentBeatStatus Status of the current beat
     * @returns {boolean} True if is an important beat else false
     */
    static isImportantBeat(isFirstBeat, previousBeatStatus, currentBeatStatus) {
        // * ? -> ANY STATUS = important [isFirstBeat]
        // UP -> PENDING = not important
        // * UP -> DOWN = important
        // UP -> UP = not important
        // PENDING -> PENDING = not important
        // * PENDING -> DOWN = important
        // PENDING -> UP = not important
        // DOWN -> PENDING = this case not exists
        // DOWN -> DOWN = not important
        // * DOWN -> UP = important
        // MAINTENANCE -> MAINTENANCE = not important
        // * MAINTENANCE -> UP = important
        // * MAINTENANCE -> DOWN = important
        // * DOWN -> MAINTENANCE = important
        // * UP -> MAINTENANCE = important
        return isFirstBeat ||
            (previousBeatStatus === DOWN && currentBeatStatus === MAINTENANCE) ||
            (previousBeatStatus === UP && currentBeatStatus === MAINTENANCE) ||
            (previousBeatStatus === MAINTENANCE && currentBeatStatus === DOWN) ||
            (previousBeatStatus === MAINTENANCE && currentBeatStatus === UP) ||
            (previousBeatStatus === UP && currentBeatStatus === DOWN) ||
            (previousBeatStatus === DOWN && currentBeatStatus === UP) ||
            (previousBeatStatus === PENDING && currentBeatStatus === DOWN);
    }

    static isImportantForNotification(isFirstBeat, previousBeatStatus, currentBeatStatus) {
        // * ? -> ANY STATUS = important [isFirstBeat]
        // UP -> PENDING = not important
        // * UP -> DOWN = important
        // UP -> UP = not important
        // PENDING -> PENDING = not important
        // * PENDING -> DOWN = important
        // PENDING -> UP = not important
        // DOWN -> PENDING = this case not exists
        // DOWN -> DOWN = not important
        // * DOWN -> UP = important
        // MAINTENANCE -> MAINTENANCE = not important
        // MAINTENANCE -> UP = not important
        // * MAINTENANCE -> DOWN = important
        // DOWN -> MAINTENANCE = not important
        // UP -> MAINTENANCE = not important
        return isFirstBeat ||
            (previousBeatStatus === MAINTENANCE && currentBeatStatus === DOWN) ||
            (previousBeatStatus === UP && currentBeatStatus === DOWN) ||
            (previousBeatStatus === DOWN && currentBeatStatus === UP) ||
            (previousBeatStatus === PENDING && currentBeatStatus === DOWN);
    }

    /**
     * Send a notification about a monitor
     * @param {boolean} isFirstBeat Is this beat the first of this monitor?
     * @param {Monitor} monitor The monitor to send a notificaton about
     * @param {Bean} bean Status information about monitor
     */
    static async sendNotification(isFirstBeat, monitor, bean) {
        if (!isFirstBeat || bean.status === DOWN) {
            const notificationList = await Monitor.getNotificationList(monitor);

            let text;
            if (bean.status === UP) {
                text = "✅ Up";
            } else {
                text = "🔴 Down";
            }

            let msg = `[${monitor.name}] [${text}] ${bean.msg}`;

            for (let notification of notificationList) {
                try {
                    await Notification.send(JSON.parse(notification.config), msg, await monitor.toJSON(false), bean.toJSON());
                } catch (e) {
                    log.error("monitor", "Cannot send notification to " + notification.name);
                    log.error("monitor", e);
                }
            }
        }
    }

    /**
     * Get list of notification providers for a given monitor
     * @param {Monitor} monitor Monitor to get notification providers for
     * @returns {Promise<LooseObject<any>[]>}
     */
    static async getNotificationList(monitor) {
        let notificationList = await R.getAll("SELECT notification.* FROM notification, monitor_notification WHERE monitor_id = ? AND monitor_notification.notification_id = notification.id ", [
            monitor.id,
        ]);
        return notificationList;
    }

    /**
     * Send notification about a certificate
     * @param {Object} tlsInfoObject Information about certificate
     */
    async sendCertNotification(tlsInfoObject) {
        if (tlsInfoObject && tlsInfoObject.certInfo && tlsInfoObject.certInfo.daysRemaining) {
            const notificationList = await Monitor.getNotificationList(this);

            log.debug("monitor", "call sendCertNotificationByTargetDays");
            await this.sendCertNotificationByTargetDays(tlsInfoObject.certInfo.daysRemaining, 21, notificationList);
            await this.sendCertNotificationByTargetDays(tlsInfoObject.certInfo.daysRemaining, 14, notificationList);
            await this.sendCertNotificationByTargetDays(tlsInfoObject.certInfo.daysRemaining, 7, notificationList);
        }
    }

    /**
     * Send a certificate notification when certificate expires in less
     * than target days
     * @param {number} daysRemaining Number of days remaining on certifcate
     * @param {number} targetDays Number of days to alert after
     * @param {LooseObject<any>[]} notificationList List of notification providers
     * @returns {Promise<void>}
     */
    async sendCertNotificationByTargetDays(daysRemaining, targetDays, notificationList) {

        if (daysRemaining > targetDays) {
            log.debug("monitor", `No need to send cert notification. ${daysRemaining} > ${targetDays}`);
            return;
        }

        if (notificationList.length > 0) {

            let row = await R.getRow("SELECT * FROM notification_sent_history WHERE type = ? AND monitor_id = ? AND days = ?", [
                "certificate",
                this.id,
                targetDays,
            ]);

            // Sent already, no need to send again
            if (row) {
                log.debug("monitor", "Sent already, no need to send again");
                return;
            }

            let sent = false;
            log.debug("monitor", "Send certificate notification");

            for (let notification of notificationList) {
                try {
                    log.debug("monitor", "Sending to " + notification.name);
                    await Notification.send(JSON.parse(notification.config), `[${this.name}][${this.url}] Certificate will be expired in ${daysRemaining} days`);
                    sent = true;
                } catch (e) {
                    log.error("monitor", "Cannot send cert notification to " + notification.name);
                    log.error("monitor", e);
                }
            }

            if (sent) {
                await R.exec("INSERT INTO notification_sent_history (type, monitor_id, days) VALUES(?, ?, ?)", [
                    "certificate",
                    this.id,
                    targetDays,
                ]);
            }
        } else {
            log.debug("monitor", "No notification, no need to send cert notification");
        }
    }

    /**
     * Get the status of the previous heartbeat
     * @param {number} monitorID ID of monitor to check
     * @returns {Promise<LooseObject<any>>}
     */
    static async getPreviousHeartbeat(monitorID) {
        return await R.getRow(`
            SELECT status, time FROM heartbeat
            WHERE id = (select MAX(id) from heartbeat where monitor_id = ?)
        `, [
            monitorID
        ]);
    }

    /**
     * Check if monitor is under maintenance
     * @param {number} monitorID ID of monitor to check
     * @returns {Promise<boolean>}
     */
    static async isUnderMaintenance(monitorID) {
        const maintenance = await R.getRow("SELECT COUNT(*) AS count FROM monitor_maintenance mm JOIN maintenance ON mm.maintenance_id = maintenance.id WHERE mm.monitor_id = ? AND datetime(maintenance.start_date) <= datetime('now') AND datetime(maintenance.end_date) >= datetime('now') LIMIT 1", [ monitorID ]);
        return maintenance.count !== 0;
    }
}

module.exports = Monitor;<|MERGE_RESOLUTION|>--- conflicted
+++ resolved
@@ -6,13 +6,8 @@
 dayjs.extend(timezone);
 const axios = require("axios");
 const { Prometheus } = require("../prometheus");
-<<<<<<< HEAD
 const { log, UP, DOWN, PENDING, MAINTENANCE, flipStatus, TimeLogger } = require("../../src/util");
-const { tcping, ping, dnsResolve, checkCertificate, checkStatusCode, getTotalClientInRoom, setting, errorLog, mqttAsync } = require("../util-server");
-=======
-const { log, UP, DOWN, PENDING, flipStatus, TimeLogger } = require("../../src/util");
 const { tcping, ping, dnsResolve, checkCertificate, checkStatusCode, getTotalClientInRoom, setting, mqttAsync } = require("../util-server");
->>>>>>> 8b0813ce
 const { R } = require("redbean-node");
 const { BeanModel } = require("redbean-node/dist/bean-model");
 const { Notification } = require("../notification");
