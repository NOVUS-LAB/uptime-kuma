--- conflicted
+++ resolved
@@ -64,7 +64,6 @@
             weight: this.weight,
             active: this.active,
             type: this.type,
-            apikey: this.apikey,
             interval: this.interval,
             retryInterval: this.retryInterval,
             keyword: this.keyword,
@@ -254,7 +253,25 @@
 
                     bean.msg = dnsMessage;
                     bean.status = UP;
-<<<<<<< HEAD
+                } else if (this.type === "push") {      // Type: Push
+                    const time = R.isoDateTime(dayjs.utc().subtract(this.interval, "second"));
+
+                    let heartbeatCount = await R.count("heartbeat", " monitor_id = ? AND time > ? ", [
+                        this.id,
+                        time
+                    ]);
+
+                    debug("heartbeatCount" + heartbeatCount + " " + time);
+
+                    if (heartbeatCount <= 0) {
+                        throw new Error("No heartbeat in the time window");
+                    } else {
+                        // No need to insert successful heartbeat for push type, so end here
+                        retries = 0;
+                        this.heartbeatInterval = setTimeout(beat, this.interval * 1000);
+                        return;
+                    }
+
                 } else if (this.type === "steam") {
                     const steamApiUrl = "https://api.steampowered.com/IGameServersService/GetServerList/v1/";
                     const filter = `addr\\${this.hostname}:${this.port}`;
@@ -295,30 +312,9 @@
                     } else {
                         throw new Error(bean.msg + ", but server is not found");
                     }
-=======
-                } else if (this.type === "push") {      // Type: Push
-                    const time = R.isoDateTime(dayjs.utc().subtract(this.interval, "second"));
-
-                    let heartbeatCount = await R.count("heartbeat", " monitor_id = ? AND time > ? ", [
-                        this.id,
-                        time
-                    ]);
-
-                    debug("heartbeatCount" + heartbeatCount + " " + time);
-
-                    if (heartbeatCount <= 0) {
-                        throw new Error("No heartbeat in the time window");
-                    } else {
-                        // No need to insert successful heartbeat for push type, so end here
-                        retries = 0;
-                        this.heartbeatInterval = setTimeout(beat, this.interval * 1000);
-                        return;
-                    }
-
                 } else {
                     bean.msg = "Unknown Monitor Type";
                     bean.status = PENDING;
->>>>>>> df5efcc7
                 }
 
                 if (this.isUpsideDown()) {
